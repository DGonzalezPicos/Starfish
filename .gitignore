*~
*.swp

*.pyc

docs/_build/
libraries
output

#Cython build files
build/
dist/
Starfish/covariance.c
StellarSpectra/covariance.c
StellarSpectra/covariance.cpython-34m.so
Starfish/*.c
Starfish/*.so
Starfish/*.dll

#Python install files
StellarSpectra.egg-info/

#Profile output
prof

#HPC runs
run

#Coverage output
.coverage*
htmlcov/

*.fits

#LaTeX files
*.aux
*.bbl
*.blg
*.dvi
*.log
*.out
*Notes.bib
*.fdb_latexmk
*.fls
paper.pdf

#Pycharm
.idea*
.directory

#IPython
*.ipynb_checkpoints*
*-checkpoint.ipynb

# Created by http://www.gitignore.io

### Python ###
# Byte-compiled / optimized / DLL files
__pycache__/
*.py[cod]

# C extensions
*.so

# Distribution / packaging
.Python
env/
build/
develop-eggs/
dist/
eggs/
lib/
lib64/
parts/
sdist/
var/
*.egg-info/
.installed.cfg
*.egg

# PyInstaller
#  Usually these files are written by a python script from a template
#  before PyInstaller builds the exe, so as to inject date/other infos into it.
*.manifest
*.spec

# Installer logs
pip-log.txt
pip-delete-this-directory.txt

# Unit test / coverage reports
htmlcov/
.tox/
.coverage
.cache
nosetests.xml
coverage.xml

# Translations
*.mo
*.pot

# Django stuff:
*.log

# Sphinx documentation
docs/_build/

# PyBuilder
target/


### IPythonNotebook ###
# Temporary data
.ipynb_checkpoints/


### LaTeX ###
*.acn
*.acr
*.alg
*.aux
*.bbl
*.blg
*.brf
*.dvi
*.fdb_latexmk
*.glg
*.glo
*.gls
*.idx
*.ilg
*.ind
*.ist
*.lof
*.log
*.lot
*.maf
*.mtc
*.mtc0
*.nav
*.nlo
*.out
*.pdfsync
*.ps
*.snm
*.synctex.gz
*.toc
*.vrb
*.xdy
*.tdo

*stellarspectra.bib\~*

### vim ###
[._]*.s[a-w][a-z]
[._]s[a-w][a-z]
*.un~
Session.vim
.netrwhist
*~
attic
notebooks
<<<<<<< HEAD
.vscode/*
=======
plots
>>>>>>> bbce7b6d
<|MERGE_RESOLUTION|>--- conflicted
+++ resolved
@@ -161,8 +161,5 @@
 *~
 attic
 notebooks
-<<<<<<< HEAD
 .vscode/*
-=======
-plots
->>>>>>> bbce7b6d
+plots