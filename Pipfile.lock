{
    "_meta": {
        "hash": {
<<<<<<< HEAD
            "sha256": "b84f4564744e2cb6ea4a9cd1aafcad79bb8bf22552c4299acffd198b862159f1"
=======
            "sha256": "f54e5bf0cdff33d95f0082470ff8f8fabc1c20920ae18eb19a7398377903e596"
>>>>>>> bbce7b6d
        },
        "pipfile-spec": 6,
        "requires": {},
        "sources": [
            {
                "name": "pypi",
                "url": "https://pypi.python.org/simple",
                "verify_ssl": true
            }
        ]
    },
    "default": {
        "astropy": {
            "hashes": [
<<<<<<< HEAD
                "sha256:0572baf6ff436daceb0a9b796a8f83904afc8acd0bb5490e67cde059d440e432",
                "sha256:0c77f59f578794c9984875e2a4413ca771432dc1e64d7c4ec0a49ded33f68a60",
                "sha256:10eac60bea96f5fe7bfa785ef7fcbbedc040d9304242a04f4884218f5dfb0293",
                "sha256:2204726f369d51834ab46cdb016b2a1f9bd12e115e6bf21333120a3b0fab8d25",
                "sha256:4a78a8ec9666d0a51a37f03494aaa5012e241ba37053e6c913c039cddee89ede",
                "sha256:50e27c37a1168fd4b729607ecdd9a29ba8d89f901d4b3c53a63fa88ab9818cbd",
                "sha256:5a1bf7f52c4c6ee72190bfb1f205c993a4bbcbcae86c79e618b1a08de356d395",
                "sha256:79f5456d28f9c10893840bf9b8018c96f46a8c165416269e3a80242b82ecc8ab",
                "sha256:814495f20e1320955a27564acfb64ba17f9a10f3578365c3be4b9bf8c3c49934",
                "sha256:a803f4b5a8193d51b7e0109019576a0c1f15b79d6b54a9d784664c2b4c97fb0d",
                "sha256:b27d55543edb2032fddc3f77fef86d202ca6bd2134413746d2c0c29d359bf89b",
                "sha256:b5d84d2644399c2342c941fc4f188bdb4ab2070a84edf59d54a266386458c74b",
                "sha256:bfd143d680324c63c12a687a3defba736fd80ea9cb643729ff751e62c3a6246d",
                "sha256:c814efb88181c707b836e559c931ce800d176d8f66b16271dbf959cabff9cc79",
                "sha256:cc776d57c8a64e7c2eae99e6a6cc20990e1791dbb2aa6a4bde665e9a6eba3963",
                "sha256:efa11e5852c2f0f6e15efbf53151a141e4417b956ff94bb0f1db708acb5f085c"
            ],
            "index": "pypi",
            "version": "==3.1.2"
=======
                "sha256:04de975f4f419fff67e08583c012a1ff3bd146c7e240d86f76e096803255c5bc",
                "sha256:28d43d74785b1fc19bc3c05cd1e45026cbc784e2551f35a1103ad8e82da48705",
                "sha256:3eabe39267f9b3b9ff8d3ccd5b9342fb408e2e8d363fd4e006113fb2f80a5c0a",
                "sha256:564587b96867058b9ee84be6a5f78e9a48c39acfc0d9d7e531732654424df6e6",
                "sha256:62ba6f14fbe6418d0019ffa17775f715af265cec4e40baae9c2fce287c480913",
                "sha256:6527e63f9aee01ed14a3e3c0865f8ae1bffadb01c8c755b4452662211216f53b",
                "sha256:6780d9d70402c4b3b19a3cbd3855af00cc307d342cb356c73df327d773eeacfd",
                "sha256:6c1525569a4b4a77ad60a4ee9270ee69534150b6684bd953a963aa0033c45f98",
                "sha256:734d2099902363c09dae0ae3e32d51492fa963938abfda03b9acfd2b9612364d",
                "sha256:7b4253d1520d8bbb23e4a9d6c3b1253984fb7466ebffdc9670396d327ce704ba",
                "sha256:7b6b898dd5fcc19761de9a76f91592a56fd9393c4e1eee6c1a4e2ea03d6dc817",
                "sha256:8735afbcb914494dcc629e7dc75e2247c7e34fd284d557481546e49cbb985386",
                "sha256:8b4dde2ec9d14d8b497c988344524bf1bcfacaac6250de5836dfbebf5ec4123c",
                "sha256:cc13d11382a4e3d033ca2bfff18f4e8dfe252d8d45e6d3abaf79d610931e8af4",
                "sha256:d49794159e65675d7cbca89112293bb0007463814788ca1dab156b1ce1f3516c",
                "sha256:ec24dff9b80b268136445838653795e642fe62f47791dc76c0e1d58d61a51267"
            ],
            "index": "pypi",
            "version": "==3.1.1"
>>>>>>> bbce7b6d
        },
        "corner": {
            "hashes": [
                "sha256:102e22797ee75d1432b6dc66aa2850f61388996ece66fd6600508742d2a7b88f"
            ],
            "index": "pypi",
            "version": "==2.0.1"
        },
        "cycler": {
            "hashes": [
                "sha256:1d8a5ae1ff6c5cf9b93e8811e581232ad8920aeec647c37316ceac982b08cb2d",
                "sha256:cd7b2d1018258d7247a71425e9f26463dfb444d411c39569972f4ce586b0c9d8"
            ],
            "version": "==0.10.0"
        },
        "cython": {
            "hashes": [
<<<<<<< HEAD
                "sha256:050b082accb95c0a3a6a9dd1ec6fb0bea5321f5b894c8fd0dc6c3abebb68822b",
                "sha256:22e2b55baaa2c7d5aee0376fd1cca39a6036598b9423d8ecd44c514fde1952c3",
                "sha256:2be438190b1acce073f3aa4220fdbefb7fc910204dc0a82ef725802195e58dfb",
                "sha256:2da461af4845cf858f6ef366e74093917cce731f70e95e03b24e9c8e66d62e6d",
                "sha256:46e9d20bd1a7431ac58f95d0b8e5ec14d33363b49bfa1a6245621037fb5bbd49",
                "sha256:50a735fccd946217d1dd06a06ac16a582a1a1169c16588e234284b12d7d08d3f",
                "sha256:63ddf6ea98dff4dc1d3567412015dbc21dbb728323b2f93ba7bc5994db28bbe2",
                "sha256:6976bc08d6a6d1ea53564df6d9ab0bf1fa3e073556e2520931dffa5c3d68b5c3",
                "sha256:6c5d33f1b5c864382fbce810a8fd9e015447869ae42e98e6301e977b8165e7ae",
                "sha256:6db2fa279e235a9feef96833eb34be2a807add214a253e5e92e99b4b0e6659c2",
                "sha256:71e44d9a85dbba538e5c2d0eb8b09b2233b0938010345d5e5bae428b429e6c47",
                "sha256:750d9bb4aad23ddd61061d7a4e271bb39df1886c90861faf0b21c9219fd1c2c3",
                "sha256:7a262e2e2807e05cacef76c1333bb5b5f46d882d1a6eca1a38c65a0c29df2a64",
                "sha256:7f65d40728c6170f7f5a8a9329ba65568069b08581d899c44efb80c7d751524a",
                "sha256:8002f39d504120ff0125783dd00464806c6d77519c63f7899c1781d68d7a7887",
                "sha256:8cdf96a9ae2201a6423252dfe7a0d7121fdd451f9c81abd276d7112ad563f9fb",
                "sha256:a3ea96c1fb1f80b3216f6300067dba85a6c03e4070ef8c4a1a150618d358c265",
                "sha256:a8689c538ac7c3162df90f2b141aa9a210798485b8f6f72a31dedab60d3d06f7",
                "sha256:aee85f89c22d3d88e958050834c9d16ec6ce9c9b1ce6042ae6e7a2125c2dc3a9",
                "sha256:b05ad60e8b8750d3ce254ca3bd45bc222b8c9b7671affbda9bec36a36a24a484",
                "sha256:b1ef8bd48a3ff6743c2facb09b666ffa78414cc12f971a21b6f977ffd1968d26",
                "sha256:b890e55e7557d1a8a4e4defe082fdbabf241ac4a0fb38608e6ae50644dcc7d76",
                "sha256:bddf0db28eca8e650ec120e9d8724646b811c517eae9aa688253abc757547881",
                "sha256:be43609c12c85d2e3fefa4c0f7b6197431fdf7ea804e11a419709dc7df46d9ea",
                "sha256:be69dc0c85cfc78e808fb22753ab2a99bdbd124702b21141a77da50f2fdae00e",
                "sha256:d404cfa5e8595e8c0f81ff19d06a0dcfefcd9a3c8e2bf973985a6cc48731879b",
                "sha256:df0696840e4da454475b83bbe0f8f4f8d90b75e68bfff7bfbe5b97cecc50a1df",
                "sha256:f7cb71cafe05980404704045110f45c09143ed41dabadb91061c063dd543b924"
            ],
            "index": "pypi",
            "version": "==0.29.6"
=======
                "sha256:004c181b75f926f48dc0570372ca2cfb06a1b3210cb647185977ce9fde98b66e",
                "sha256:085d596c016130f5b1e2fe72446e3e63bfcf67535e7ff6772eaa05c5d2ad6fd5",
                "sha256:1014758344717844a05882c92ebd76d8fab15b0a8e9b42b378a99a6c5299ab3b",
                "sha256:12c007d3704ca9840734748fd6c052960be67562ff15609c3b85d1ca638289d2",
                "sha256:1a20f575197e814453f2814829715fcb21436075e298d883a34c7ffe4d567a1d",
                "sha256:1b6f201228368ec9b307261b46512f3605f84d4994bb6eb78cdab71455810424",
                "sha256:2ac187ff998a95abb7fae452b5178f91e1a713698c9ced89836c94e6b1d3f41e",
                "sha256:3585fbe18d8666d91ecb3b3366ca6e9ea49001cd0a7c38a226cececb7852aa0d",
                "sha256:3669dfe4117ee8825a48cf527cb4ac15a39a0142fcb72ecedfd75fe6545b2cda",
                "sha256:382c1e0f8f8be36e9057264677fd60b669a41c5810113694cbbb4060ee0cefc0",
                "sha256:44bb606d8c60d8acaa7f72b3bbc2ebd9816785124c58d33c057ca326f1185dae",
                "sha256:6f1a5344ff1f0f44023c41d4b0e52215b490658b42e017520cb89a56250ecbca",
                "sha256:7a29f9d780ac497dcd76ce814a9d170575bedddeb89ecc25fe738abef4c87172",
                "sha256:8022a5b83ef442584f2efd941fe8678de1c67e28bf81e6671b20627ec8a79387",
                "sha256:998af90092cd1231990eb878e2c71ed92716d6a758aa03a2e6673e077a7dd072",
                "sha256:9e60b83afe8914ab6607f7150fd282d1cb0531a45cf98d2a40159f976ae4cd7a",
                "sha256:a6581d3dda15adea19ac70b89211aadbf21f45c7f3ee3bc8e1536e5437c9faf9",
                "sha256:af515924b8aebb729f631590eb43300ce948fa67d3885fdae9238717c0a68821",
                "sha256:b49ea3bb357bc34eaa7b461633ce7c2d79186fe681297115ff9e2b8f5ceba2fd",
                "sha256:bc524cc603f0aa23af00111ddd1aa0aad12d629f5a9a5207f425a1af66393094",
                "sha256:ca7daccffb14896767b20d69bfc8de9e41e9589b9377110292c3af8460ef9c2b",
                "sha256:cdfb68eb11c6c4e90e34cf54ffd678a7813782fae980d648db6185e6b0c8a0ba",
                "sha256:d21fb6e7a3831f1f8346275839d46ed1eb2abd350fc81bad2fdf208cc9e4f998",
                "sha256:e17104c6871e7c0eee4de12717892a1083bd3b8b1da0ec103fa464b1c6c80964",
                "sha256:e7f71b489959d478cff72d8dcab1531efd43299341e3f8b85ab980beec452ded",
                "sha256:e8420326e4b40bcbb06f070efb218ca2ca21827891b7c69d4cc4802b3ce1afc9",
                "sha256:eec1b890cf5c16cb656a7062769ac276c0fccf898ce215ff8ef75eac740063f7",
                "sha256:f04e21ba7c117b20f57b0af2d4c8ed760495e5bb3f21b0352dbcfe5d2221678b"
            ],
            "index": "pypi",
            "version": "==0.29.2"
>>>>>>> bbce7b6d
        },
        "emcee": {
            "hashes": [
                "sha256:1e9102c1df3c68a9bb119c0482b2bab7b172646b6f90d4d3c7447b1e992dfa64",
                "sha256:5b13152e9bc912a6572ce73fab66ffabfd4a491e72e79d381cde1d41a7c5ef95"
            ],
            "index": "pypi",
<<<<<<< HEAD
            "version": "==2.2.1"
=======
            "version": "==3.0rc2"
>>>>>>> bbce7b6d
        },
        "extinction": {
            "hashes": [
                "sha256:0ae3adb554771a7641b5d4a87183abeb1fb22189377e5ec691687dc0a627a966"
            ],
            "index": "pypi",
            "version": "==0.4.0"
        },
        "h5py": {
            "hashes": [
                "sha256:05750b91640273c69989c657eaac34b091abdd75efc8c4824c82aaf898a2da0a",
                "sha256:082a27208aa3a2286e7272e998e7e225b2a7d4b7821bd840aebf96d50977abbb",
                "sha256:08e2e8297195f9e813e894b6c63f79372582787795bba2014a2db6a2de95f713",
                "sha256:0dd2adeb2e9de5081eb8dcec88874e7fd35dae9a21557be3a55a3c7d491842a4",
                "sha256:0f94de7a10562b991967a66bbe6dda9808e18088676834c0a4dcec3fdd3bcc6f",
                "sha256:106e42e2e01e486a3d32eeb9ba0e3a7f65c12fa8998d63625fa41fb8bdc44cdb",
                "sha256:1606c66015f04719c41a9863c156fc0e6b992150de21c067444bcb82e7d75579",
                "sha256:1854c4beff9961e477e133143c5e5e355dac0b3ebf19c52cf7cc1b1ef757703c",
                "sha256:1e9fb6f1746500ea91a00193ce2361803c70c6b13f10aae9a33ad7b5bd28e800",
                "sha256:2cca17e80ddb151894333377675db90cd0279fa454776e0a4f74308376afd050",
                "sha256:30e365e8408759db3778c361f1e4e0fe8e98a875185ae46c795a85e9bafb9cdf",
                "sha256:3206bac900e16eda81687d787086f4ffd4f3854980d798e191a9868a6510c3ae",
                "sha256:3c23d72058647cee19b30452acc7895621e2de0a0bd5b8a1e34204b9ea9ed43c",
                "sha256:407b5f911a83daa285bbf1ef78a9909ee5957f257d3524b8606be37e8643c5f0",
                "sha256:4162953714a9212d373ac953c10e3329f1e830d3c7473f2a2e4f25dd6241eef0",
                "sha256:5fc7aba72a51b2c80605eba1c50dbf84224dcd206279d30a75c154e5652e1fe4",
                "sha256:713ac19307e11de4d9833af0c4bd6778bde0a3d967cafd2f0f347223711c1e31",
                "sha256:71b946d80ef3c3f12db157d7778b1fe74a517ca85e94809358b15580983c2ce2",
                "sha256:8cc4aed71e20d87e0a6f02094d718a95252f11f8ed143bc112d22167f08d4040",
                "sha256:9d41ca62daf36d6b6515ab8765e4c8c4388ee18e2a665701fef2b41563821002",
                "sha256:a744e13b000f234cd5a5b2a1f95816b819027c57f385da54ad2b7da1adace2f3",
                "sha256:b087ee01396c4b34e9dc41e3a6a0442158206d383c19c7d0396d52067b17c1cb",
                "sha256:b0f03af381d33306ce67d18275b61acb4ca111ced645381387a02c8a5ee1b796",
                "sha256:b9e4b8dfd587365bdd719ae178fa1b6c1231f81280b1375eef8626dfd8761bf3",
                "sha256:c5dd4ec75985b99166c045909e10f0534704d102848b1d9f0992720e908928e7",
                "sha256:d2b82f23cd862a9d05108fe99967e9edfa95c136f532a71cb3d28dc252771f50",
                "sha256:e58a25764472af07b7e1c4b10b0179c8ea726446c7141076286e41891bf3a563",
                "sha256:f3b49107fbfc77333fc2b1ef4d5de2abcd57e7ea3a1482455229494cf2da56ce"
            ],
            "index": "pypi",
            "version": "==2.9.0"
        },
        "kiwisolver": {
            "hashes": [
                "sha256:0ee4ed8b3ae8f5f712b0aa9ebd2858b5b232f1b9a96b0943dceb34df2a223bc3",
                "sha256:0f7f532f3c94e99545a29f4c3f05637f4d2713e7fd91b4dd8abfc18340b86cd5",
                "sha256:1a078f5dd7e99317098f0e0d490257fd0349d79363e8c923d5bb76428f318421",
                "sha256:1aa0b55a0eb1bd3fa82e704f44fb8f16e26702af1a073cc5030eea399e617b56",
                "sha256:2874060b91e131ceeff00574b7c2140749c9355817a4ed498e82a4ffa308ecbc",
                "sha256:379d97783ba8d2934d52221c833407f20ca287b36d949b4bba6c75274bcf6363",
                "sha256:3b791ddf2aefc56382aadc26ea5b352e86a2921e4e85c31c1f770f527eb06ce4",
                "sha256:4329008a167fac233e398e8a600d1b91539dc33c5a3eadee84c0d4b04d4494fa",
                "sha256:45813e0873bbb679334a161b28cb9606d9665e70561fd6caa8863e279b5e464b",
                "sha256:53a5b27e6b5717bdc0125338a822605084054c80f382051fb945d2c0e6899a20",
                "sha256:574f24b9805cb1c72d02b9f7749aa0cc0b81aa82571be5201aa1453190390ae5",
                "sha256:66f82819ff47fa67a11540da96966fb9245504b7f496034f534b81cacf333861",
                "sha256:79e5fe3ccd5144ae80777e12973027bd2f4f5e3ae8eb286cabe787bed9780138",
                "sha256:83410258eb886f3456714eea4d4304db3a1fc8624623fc3f38a487ab36c0f653",
                "sha256:8b6a7b596ce1d2a6d93c3562f1178ebd3b7bb445b3b0dd33b09f9255e312a965",
                "sha256:9576cb63897fbfa69df60f994082c3f4b8e6adb49cccb60efb2a80a208e6f996",
                "sha256:95a25d9f3449046ecbe9065be8f8380c03c56081bc5d41fe0fb964aaa30b2195",
                "sha256:a424f048bebc4476620e77f3e4d1f282920cef9bc376ba16d0b8fe97eec87cde",
                "sha256:aaec1cfd94f4f3e9a25e144d5b0ed1eb8a9596ec36d7318a504d813412563a85",
                "sha256:acb673eecbae089ea3be3dcf75bfe45fc8d4dcdc951e27d8691887963cf421c7",
                "sha256:b15bc8d2c2848a4a7c04f76c9b3dc3561e95d4dabc6b4f24bfabe5fd81a0b14f",
                "sha256:b1c240d565e977d80c0083404c01e4d59c5772c977fae2c483f100567f50847b",
                "sha256:c595693de998461bcd49b8d20568c8870b3209b8ea323b2a7b0ea86d85864694",
                "sha256:ce3be5d520b4d2c3e5eeb4cd2ef62b9b9ab8ac6b6fedbaa0e39cdb6f50644278",
                "sha256:e0f910f84b35c36a3513b96d816e6442ae138862257ae18a0019d2fc67b041dc",
                "sha256:ea36e19ac0a483eea239320aef0bd40702404ff8c7e42179a2d9d36c5afcb55c",
                "sha256:efabbcd4f406b532206b8801058c8bab9e79645b9880329253ae3322b7b02cd5",
                "sha256:f923406e6b32c86309261b8195e24e18b6a8801df0cfc7814ac44017bfcb3939"
            ],
            "version": "==1.0.1"
        },
        "matplotlib": {
            "hashes": [
<<<<<<< HEAD
                "sha256:1ae6549976b6ceb6ee426272a28c0fc9715b3e3669694d560c8f661c5b39e2c5",
                "sha256:4d4250bf508dd07cca3b43888097f873cadb66eec6ac63dbbfb798798ec07af2",
                "sha256:53af2e01d7f1700ed2b64a9091bc865360c9c4032f625451c4589a826854c787",
                "sha256:63e498067d32d627111cd1162cae1621f1221f9d4c6a9745dd7233f29de581b6",
                "sha256:7169a34971e398dd58e87e173f97366fd88a3fa80852704530433eb224a8ca57",
                "sha256:91c54d6bb9eeaaff965656c5ea6cbdcbf780bad8462ac99b30b451548194746f",
                "sha256:aeef177647bb3fccfe09065481989d7dfc5ac59e9367d6a00a3481062cf651e4",
                "sha256:cf8ae10559a78aee0409ede1e9d4fda03895433eeafe609dd9ed67e45f552db0",
                "sha256:d51d0889d1c4d51c51a9822265c0494ea3e70a52bdd88358e0863daca46fa23a",
                "sha256:de5ccd3500247f85fe4f9fad90f80a8bd397e4f110a4c33fabf95f07403e8372",
                "sha256:e1d33589e32f482d0a7d1957bf473d43341115d40d33f578dad44432e47df7b7",
                "sha256:e8d1939262aa6b36d0c51f50a50a43a04b9618d20db31e6c0192b1463067aeef",
                "sha256:e918d51b1fda82a65fdf52d2f3914b2246481cc2a9cd10e223e6be6078916ff3"
            ],
            "version": "==3.0.3"
        },
        "numpy": {
            "hashes": [
                "sha256:1980f8d84548d74921685f68096911585fee393975f53797614b34d4f409b6da",
                "sha256:22752cd809272671b273bb86df0f505f505a12368a3a5fc0aa811c7ece4dfd5c",
                "sha256:23cc40313036cffd5d1873ef3ce2e949bdee0646c5d6f375bf7ee4f368db2511",
                "sha256:2b0b118ff547fecabc247a2668f48f48b3b1f7d63676ebc5be7352a5fd9e85a5",
                "sha256:3a0bd1edf64f6a911427b608a894111f9fcdb25284f724016f34a84c9a3a6ea9",
                "sha256:3f25f6c7b0d000017e5ac55977a3999b0b1a74491eacb3c1aa716f0e01f6dcd1",
                "sha256:4061c79ac2230594a7419151028e808239450e676c39e58302ad296232e3c2e8",
                "sha256:560ceaa24f971ab37dede7ba030fc5d8fa173305d94365f814d9523ffd5d5916",
                "sha256:62be044cd58da2a947b7e7b2252a10b42920df9520fc3d39f5c4c70d5460b8ba",
                "sha256:6c692e3879dde0b67a9dc78f9bfb6f61c666b4562fd8619632d7043fb5b691b0",
                "sha256:6f65e37b5a331df950ef6ff03bd4136b3c0bbcf44d4b8e99135d68a537711b5a",
                "sha256:7a78cc4ddb253a55971115f8320a7ce28fd23a065fc33166d601f51760eecfa9",
                "sha256:80a41edf64a3626e729a62df7dd278474fc1726836552b67a8c6396fd7e86760",
                "sha256:893f4d75255f25a7b8516feb5766c6b63c54780323b9bd4bc51cdd7efc943c73",
                "sha256:972ea92f9c1b54cc1c1a3d8508e326c0114aaf0f34996772a30f3f52b73b942f",
                "sha256:9f1d4865436f794accdabadc57a8395bd3faa755449b4f65b88b7df65ae05f89",
                "sha256:9f4cd7832b35e736b739be03b55875706c8c3e5fe334a06210f1a61e5c2c8ca5",
                "sha256:adab43bf657488300d3aeeb8030d7f024fcc86e3a9b8848741ea2ea903e56610",
                "sha256:bd2834d496ba9b1bdda3a6cf3de4dc0d4a0e7be306335940402ec95132ad063d",
                "sha256:d20c0360940f30003a23c0adae2fe50a0a04f3e48dc05c298493b51fd6280197",
                "sha256:d3b3ed87061d2314ff3659bb73896e622252da52558f2380f12c421fbdee3d89",
                "sha256:dc235bf29a406dfda5790d01b998a1c01d7d37f449128c0b1b7d1c89a84fae8b",
                "sha256:fb3c83554f39f48f3fa3123b9c24aecf681b1c289f9334f8215c1d3c8e2f6e5b"
            ],
            "index": "pypi",
            "version": "==1.16.2"
=======
                "sha256:16aa61846efddf91df623bbb4598e63be1068a6b6a2e6361cc802b41c7a286eb",
                "sha256:1975b71a33ac986bb39b6d5cfbc15c7b1f218f1134efb4eb3881839d6ae69984",
                "sha256:2b222744bd54781e6cc0b717fa35a54e5f176ba2ced337f27c5b435b334ef854",
                "sha256:317643c0e88fad55414347216362b2e229c130edd5655fea5f8159a803098468",
                "sha256:4269ce3d1b897d46fc3cc2273a0cc2a730345bb47e4456af662e6fca85c89dd7",
                "sha256:65214fd668975077cdf8d408ccf2b2d6bdf73b4e6895a79f8e99ce4f0b43fcdb",
                "sha256:74bc213ab8a92d86a0b304d9359d1e1d14168d4c6121b83862c9d8a88b89a738",
                "sha256:88949be0db54755995dfb0210d0099a8712a3c696c860441971354c3debfc4af",
                "sha256:8e1223d868be89423ec95ada5f37aa408ee64fe76ccb8e4d5f533699ba4c0e4a",
                "sha256:9fa00f2d7a552a95fa6016e498fdeb6d74df537853dda79a9055c53dfc8b6e1a",
                "sha256:c27fd46cab905097ba4bc28d5ba5289930f313fb1970c9d41092c9975b80e9b4",
                "sha256:c94b792af431f6adb6859eb218137acd9a35f4f7442cea57e4a59c54751c36af",
                "sha256:f4c12a01eb2dc16693887a874ba948b18c92f425c4d329639ece6d3bb8e631bb"
            ],
            "version": "==3.0.2"
        },
        "numpy": {
            "hashes": [
                "sha256:00a458d6821b1e87be873f2126d5646b901047a7480e8ae9773ecf214f0e19f3",
                "sha256:0470c5dc32212a08ebc2405f32e8ceb9a5b1c8ac61a2daf9835ec0856a220495",
                "sha256:24a9c287a4a1c427c2d45bf7c4fc6180c52a08fa0990d4c94e4c86a9b1e23ba5",
                "sha256:25600e8901012180a1b7cd1ac3e27e7793586ecd432383191929ac2edf37ff5d",
                "sha256:2d279bd99329e72c30937bdef82b6dc7779c7607c5a379bab1bf76be1f4c1422",
                "sha256:32af2bcf4bb7631dac19736a6e092ec9715e770dcaa1f85fcd99dec5040b2a4d",
                "sha256:3e90a9fce378114b6c2fc01fff7423300515c7b54b7cc71b02a22bc0bd7dfdd8",
                "sha256:5774d49516c37fd3fc1f232e033d2b152f3323ca4c7bfefd7277e4c67f3c08b4",
                "sha256:64ff21aac30d40c20ba994c94a08d439b8ced3b9c704af897e9e4ba09d10e62c",
                "sha256:803b2af862dcad6c11231ea3cd1015d1293efd6c87088be33d713a9b23e9e419",
                "sha256:95c830b09626508f7808ce7f1344fb98068e63143e6050e5dc3063142fc60007",
                "sha256:96e49a0c82b4e3130093002f625545104037c2d25866fa2e0c90d6e54f5a1fbc",
                "sha256:a1dd8221f0e69038748f47b8bb3248d0b9ecdf13fe837440951c3d5ff72639bb",
                "sha256:a80ecac5664f420556a725a5646f2d1c60a7c0489d68a38b5056393e949e27ac",
                "sha256:b19a47ff1bd2fca0cacdfa830c967746764c32dca6a0c0328d9c893f4bfe2f6b",
                "sha256:be43df2c563e264b38e3318574d80fc8f365df3fb745270934d2dbe54e006f41",
                "sha256:c40cb17188f6ae3c5b6efc6f0fd43a7ddd219b7807fe179e71027849a9b91afc",
                "sha256:c6251e0f0ecac53ba2b99d9f0cc16fa9021914a78869c38213c436ba343641f0",
                "sha256:cb189bd98b2e7ac02df389b6212846ab20661f4bafe16b5a70a6f1728c1cc7cb",
                "sha256:ef4ae41add536cb825d8aa029c15ef510aead06ea5b68daea64f0b9ecbff17db",
                "sha256:f00a2c21f60284e024bba351875f3501c6d5817d64997a0afe4f4355161a8889",
                "sha256:f1232f98a6bbd6d1678249f94028bccc541bbc306aa5c4e1471a881b0e5a3409",
                "sha256:fea682f6ddc09517df0e6d5caad9613c6d91a42232aeb082df67e4d205de19cc"
            ],
            "index": "pypi",
            "version": "==1.16.0"
>>>>>>> bbce7b6d
        },
        "oyaml": {
            "hashes": [
                "sha256:03990464021274031c2905c3ee5c1345f318b30d0f247ea4368c44921e2b1d67",
                "sha256:968d64dfa3ec1e0698f1b90f409f2993c2ef34f9def1ca5e785c4a2ef3bcfb07"
            ],
            "index": "pypi",
<<<<<<< HEAD
            "version": "==0.9"
=======
            "version": "==0.7"
>>>>>>> bbce7b6d
        },
        "pyparsing": {
            "hashes": [
                "sha256:66c9268862641abcac4a96ba74506e594c884e3f57690a696d21ad8210ed667a",
                "sha256:f6c5ef0d7480ad048c054c37632c67fca55299990fff127850181659eea33fc3"
            ],
            "version": "==2.3.1"
        },
        "python-dateutil": {
            "hashes": [
                "sha256:7e6584c74aeed623791615e26efd690f29817a27c73085b78e4bad02493df2fb",
                "sha256:c89805f6f4d64db21ed966fda138f8a5ed7a4fdbc1a8ee329ce1b74e3c74da9e"
            ],
            "version": "==2.8.0"
        },
        "pyyaml": {
            "hashes": [
<<<<<<< HEAD
                "sha256:1adecc22f88d38052fb787d959f003811ca858b799590a5eaa70e63dca50308c",
                "sha256:436bc774ecf7c103814098159fbb84c2715d25980175292c648f2da143909f95",
                "sha256:460a5a4248763f6f37ea225d19d5c205677d8d525f6a83357ca622ed541830c2",
                "sha256:5a22a9c84653debfbf198d02fe592c176ea548cccce47553f35f466e15cf2fd4",
                "sha256:7a5d3f26b89d688db27822343dfa25c599627bc92093e788956372285c6298ad",
                "sha256:9372b04a02080752d9e6f990179a4ab840227c6e2ce15b95e1278456664cf2ba",
                "sha256:a5dcbebee834eaddf3fa7366316b880ff4062e4bcc9787b78c7fbb4a26ff2dd1",
                "sha256:aee5bab92a176e7cd034e57f46e9df9a9862a71f8f37cad167c6fc74c65f5b4e",
                "sha256:c51f642898c0bacd335fc119da60baae0824f2cde95b0330b56c0553439f0673",
                "sha256:c68ea4d3ba1705da1e0d85da6684ac657912679a649e8868bd850d2c299cce13",
                "sha256:e23d0cc5299223dcc37885dae624f382297717e459ea24053709675a976a3e19"
            ],
            "version": "==5.1"
        },
        "scikit-learn": {
            "hashes": [
                "sha256:018f470a7e685767d84ce6fac87af59e064e87ec3cea71eaf12646f9538e293d",
                "sha256:0ae00d570331b8a5c552f721167818b4739a5c855fbc76b11231ccdea2dd26ab",
                "sha256:13079520dd8211967d1871e439b59818d335439672818e9683847091d0e07778",
                "sha256:1c133749a526b33af2b6695d94d2cc43ba212c5aa7bd3a45619335556ced7637",
                "sha256:382e7053567b7b11e862782e3de2940e2141be24e6262aa0b4a9cb7fdd61f85a",
                "sha256:384df81fdba12d21063072f2cf472a7a8425a3d4fa3915faef0a88e94e07b332",
                "sha256:4705073de7bbcc6b9cd2f24dc9189aa8d3935e8621d3e65546c4b7fee9a042bf",
                "sha256:4f829d6c09b997e1d0a998f970cf3ff82cd6796d56148c63c29174367878d490",
                "sha256:51a933224b1b11986d4c7c123e5b28eb69602899d0179e6888b7abf2ffc85265",
                "sha256:63ad98c6512b52aebde9bd806ec1127e13e2a8d42a00ebdf805153819f7c2cad",
                "sha256:67e15514c9df4c5354b3ecc89451f5baa0f1b62c7ed68f4d20febf9c9d9e17a6",
                "sha256:75f0e0e93851b30639baabfc1a4433aabc57eef269d55ee4c6f649fb60686218",
                "sha256:89609708e819342dd5c94617fd53a36187d7d6a80435ddb282f6a60b058dbe77",
                "sha256:8ca274d4e91685e4547af718b6f1e9a9d4912c7a6dcb0c68925de84f81a09d2a",
                "sha256:9987f3d31efc427ebf9926f703e5171552cfb3b6935f880e4f0d3a17b7f91540",
                "sha256:9f3e08dbd3f2f574913faba9b48d3c24a43fcc0eb14a0e962431005434b9cfe6",
                "sha256:a7a403bcea250cac37971058fca0c30b0144737a375f99d3855e5e7a34c43348",
                "sha256:ad7e4e823db1271d344e0c3ce0988b2e0fecc49079eec9c818d866c38b2824bd",
                "sha256:b1e9037a582e650d866324a50d2741724ea5f6c175200bef0b549d014898035a",
                "sha256:b82fbd8843ead2640158b2c0946d354b66f3d49472e6790d70c4ceec35663b3f",
                "sha256:b91c82bfd25145d428de99429de97d7a1c2c2658c212689fe2839b29a5251159",
                "sha256:ba57b73ec7074f60bb85f953296df437784d560553d0cc04b253c43f1846ccad",
                "sha256:c503802a81de18b8b4d40d069f5e363795ee44b1605f38bc104160ca3bfe2c41",
                "sha256:d30e8e0dffbc299533f47044fec26c5087473cb29cf51f1995986ac8354c7b4c",
                "sha256:d89b810bfb0e16a0de7f18773849bdf83dd7fd0614ae5225e5a9214cdb9be245",
                "sha256:e22e1d47def2944ad7a12c09452de085587ec5baad2174683e56a42b6918a76f",
                "sha256:f650ddc023c95681fccd5e297820f35de039e008265040c08188be95b3275a0f",
                "sha256:f7d4b3885ad1a7a6f07719ab6b1790d9892d6d41d973e8d4543a93bb15226fb4"
            ],
            "index": "pypi",
            "version": "==0.20.3"
        },
        "scipy": {
            "hashes": [
                "sha256:014cb900c003b5ac81a53f2403294e8ecf37aedc315b59a6b9370dce0aa7627a",
                "sha256:281a34da34a5e0de42d26aed692ab710141cad9d5d218b20643a9cb538ace976",
                "sha256:588f9cc4bfab04c45fbd19c1354b5ade377a8124d6151d511c83730a9b6b2338",
                "sha256:5a10661accd36b6e2e8855addcf3d675d6222006a15795420a39c040362def66",
                "sha256:628f60be272512ca1123524969649a8cb5ae8b31cca349f7c6f8903daf9034d7",
                "sha256:6dcc43a88e25b815c2dea1c6fac7339779fc988f5df8396e1de01610604a7c38",
                "sha256:70e37cec0ac0fe95c85b74ca4e0620169590fd5d3f44765f3c3a532cedb0e5fd",
                "sha256:7274735fb6fb5d67d3789ddec2cd53ed6362539b41aa6cc0d33a06c003aaa390",
                "sha256:78e12972e144da47326958ac40c2bd1c1cca908edc8b01c26a36f9ffd3dce466",
                "sha256:790cbd3c8d09f3a6d9c47c4558841e25bac34eb7a0864a9def8f26be0b8706af",
                "sha256:79792c8fe8e9d06ebc50fe23266522c8c89f20aa94ac8e80472917ecdce1e5ba",
                "sha256:865afedf35aaef6df6344bee0de391ee5e99d6e802950a237f9fb9b13e441f91",
                "sha256:870fd401ec7b64a895cff8e206ee16569158db00254b2f7157b4c9a5db72c722",
                "sha256:963815c226b29b0176d5e3d37fc9de46e2778ce4636a5a7af11a48122ef2577c",
                "sha256:9726791484f08e394af0b59eb80489ad94d0a53bbb58ab1837dcad4d58489863",
                "sha256:9de84a71bb7979aa8c089c4fb0ea0e2ed3917df3fb2a287a41aaea54bbad7f5d",
                "sha256:b2c324ddc5d6dbd3f13680ad16a29425841876a84a1de23a984236d1afff4fa6",
                "sha256:b86ae13c597fca087cb8c193870507c8916cefb21e52e1897da320b5a35075e5",
                "sha256:ba0488d4dbba2af5bf9596b849873102d612e49a118c512d9d302ceafa36e01a",
                "sha256:d78702af4102a3a4e23bb7372cec283e78f32f5573d92091aa6aaba870370fe1",
                "sha256:def0e5d681dd3eb562b059d355ae8bebe27f5cc455ab7c2b6655586b63d3a8ea",
                "sha256:e085d1babcb419bbe58e2e805ac61924dac4ca45a07c9fa081144739e500aa3c",
                "sha256:e2cfcbab37c082a5087aba5ff00209999053260441caadd4f0e8f4c2d6b72088",
                "sha256:e742f1f5dcaf222e8471c37ee3d1fd561568a16bb52e031c25674ff1cf9702d5",
                "sha256:f06819b028b8ef9010281e74c59cb35483933583043091ed6b261bb1540f11cc",
                "sha256:f15f2d60a11c306de7700ee9f65df7e9e463848dbea9c8051e293b704038da60",
                "sha256:f31338ee269d201abe76083a990905473987371ff6f3fdb76a3f9073a361cf37",
                "sha256:f6b88c8d302c3dac8dff7766955e38d670c82e0d79edfc7eae47d6bb2c186594"
            ],
            "index": "pypi",
            "version": "==1.2.1"
=======
                "sha256:254bf6fda2b7c651837acb2c718e213df29d531eebf00edb54743d10bcb694eb",
                "sha256:3108529b78577327d15eec243f0ff348a0640b0c3478d67ad7f5648f93bac3e2",
                "sha256:3c17fb92c8ba2f525e4b5f7941d850e7a48c3a59b32d331e2502a3cdc6648e76",
                "sha256:8d6d96001aa7f0a6a4a95e8143225b5d06e41b1131044913fecb8f85a125714b",
                "sha256:c8a88edd93ee29ede719080b2be6cb2333dfee1dccba213b422a9c8e97f2967b"
            ],
            "index": "pypi",
            "version": "==4.2b4"
        },
        "scikit-learn": {
            "hashes": [
                "sha256:05d061606657af85365b5f71484e3362d924429edde17a90068960843ad597f5",
                "sha256:071317afbb5c67fa493635376ddd724b414290255cbf6947c1155846956e93f7",
                "sha256:0d03aaf19a25e59edac3099cda6879ba05129f0fa1e152e23b728ccd36104f57",
                "sha256:1665ea0d4b75ef24f5f2a9d1527b7296eeabcbe3a1329791c954541e2ebde5a2",
                "sha256:24eccb0ff31f84e88e00936c09197735ef1dcabd370aacb10e55dbc8ee464a78",
                "sha256:27b48cabacce677a205e6bcda1f32bdc968fbf40cd2aa0a4f52852f6997fce51",
                "sha256:2c51826b9daa87d7d356bebd39f8665f7c32e90e3b21cbe853d6c7f0d6b0d23b",
                "sha256:3116299d392bd1d054655fa2a740e7854de87f1d573fa85503e64494e52ac795",
                "sha256:3771861abe1fd1b2bbeaec7ba8cfca58fdedd75d790f099960e5332af9d1ff7a",
                "sha256:473ba7d9a5eaec47909ee83d74b4a3be47a44505c5189d2cab67c0418cd030f1",
                "sha256:621e2c91f9afde06e9295d128cb15cb6fc77dc00719393e9ec9d47119895b0d4",
                "sha256:645865462c383e5faad473b93145a8aee97d839c9ad1fd7a17ae54ec8256d42b",
                "sha256:80e2276d4869d302e84b7c03b5bac4a67f6cd331162e62ae775a3e5855441a60",
                "sha256:84d2cfe0dee3c22b26364266d69850e0eb406d99714045929875032f91d3c918",
                "sha256:87ea9ace7fe811638dfc39b850b60887509b8bfc93c4006d5552fa066d04ddc7",
                "sha256:a4d1e535c75881f668010e6e53dfeb89dd50db85b05c5c45af1991c8b832d757",
                "sha256:a4f14c4327d2e44567bfb3a0bee8c55470f820bc9a67af3faf200abd8ed79bf2",
                "sha256:a7b3c24e193e8c6eaeac075b5d0bb0a7fea478aa2e4b991f6a7b030fc4fd410d",
                "sha256:ab2919aca84f1ac6ef60a482148eec0944364ab1832e63f28679b16f9ef279c8",
                "sha256:b0f79d5ff74f3c68a4198ad5b4dfa891326b5ce272dd064d11d572b25aae5b43",
                "sha256:bc5bc7c7ee2572a1edcb51698a6caf11fae554194aaab9a38105d9ec419f29e6",
                "sha256:bc5c750d548795def79576533f8f0f065915f17f48d6e443afce2a111f713747",
                "sha256:c68969c30b3b2c1fe07c1376110928eade61da4fc29c24c9f1a89435a7d08abe",
                "sha256:d3b4f791d2645fe936579d61f1ff9b5dcf0c8f50db7f0245ca8f16407d7a5a46",
                "sha256:dac0cd9fdd8ac6dd6108a10558e2e0ca1b411b8ea0a3165641f9ab0b4322df4e",
                "sha256:eb7ddbdf33eb822fdc916819b0ab7009d954eb43c3a78e7dd2ec5455e074922a",
                "sha256:ed537844348402ed53420187b3a6948c576986d0b2811a987a49613b6a26f29e",
                "sha256:fcca54733e692fe03b8584f7d4b9344f4b6e3a74f5b326c6e5f5e9d2504bdce7"
            ],
            "index": "pypi",
            "version": "==0.20.2"
        },
        "scipy": {
            "hashes": [
                "sha256:02cb79ea38114dc480e9b08d6b87095728e8fb39b9a49b449ee443d678001611",
                "sha256:03c827cdbc584e935264040b958e5fa0570a16095bee23a013482ba3f0e963a2",
                "sha256:04f2b23258139c109d0524f111597dd095a505d9cb2c71e381d688d653877fa3",
                "sha256:3132a9fab3f3545c8b0ba15688d11857efdd4a58d388d3785dc474f56fea7138",
                "sha256:4b1f0883cb9d8ee963cf0a31c87341e9e758abb2cf1e5bcc0d7b066ef6b17573",
                "sha256:4cce25c6e7ff7399c67dfe1b5423c36c391cf9b4b2be390c1675ab410f1ef503",
                "sha256:51a2424c8ed80e60bdb9a896806e7adaf24a58253b326fbad10f80a6d06f2214",
                "sha256:5706b785ca289fdfd91aa05066619e51d140613b613e35932601f2315f5d8470",
                "sha256:58f0435f052cb60f1472c77f52a8f6642f8877b70559e5e0b9a1744f33f5cbe5",
                "sha256:63e1d5ca9e5e1984f1a275276991b036e25d39d37dd7edbb3f4f6165c2da7dbb",
                "sha256:64b2c35824da3ef6bb1e722216e4ef28802af6413c7586136500e343d34ba179",
                "sha256:6f791987899532305126309578727c0197bddbafab9596bafe3e7bfab6e1ce13",
                "sha256:72bd766f753fd32f072d30d7bc2ad492d56dbcbf3e13764e27635d5c41079339",
                "sha256:7413080b381766a22d52814edb65631f0e323a7cea945c70021a672f38acc73f",
                "sha256:78a67ee4845440e81cfbfabde20537ca12051d0eeac951fe4c6d8751feac3103",
                "sha256:7994c044bf659b0a24ad7673ec7db85c2fadb87e4980a379a9fd5b086fe3649a",
                "sha256:7dc4002f0a0a688774ef04878afe769ecd1ac21fe9b4b1d7125e2cf16170afd3",
                "sha256:854bd87cc23824d5db4983956bc30f3790e1c7448f1a9e6a8fb7bff7601aef87",
                "sha256:8608316d0cc01f8b25111c8adfe6efbc959cbba037a62c784551568d7ffbf280",
                "sha256:8f5fcc87b48fc3dd6d901669c89af4feeb856dffb6f671539a238b7e8af1799c",
                "sha256:937147086e8b4338bf139ca8fa98da650e3a46bf2ca617f8e9dd68c3971ec420",
                "sha256:bc294841f6c822714af362095b181a853f47ed5ce757354bd2e4776d579ff3a4",
                "sha256:bc6a88b0009a1b60eab5c22ac3a006f6968d6328de10c6a64ebb0d64a05548d3",
                "sha256:c5eae911cf26b3c7eda889ec98d3c226f312c587acfaaf02602473f98b4c16d6",
                "sha256:cca33a01a5987c650b87a1a910aa311ffa44e67cca1ff502ef9efdae5d9a8624",
                "sha256:d1ae77b79fd5e27a10ba7c4e7c3a62927b9d29a4dccf28f6905c25d983aaf183",
                "sha256:fb36064047e6bf87b6320a9b6eb7f525ef6863c7a4aef1a84a4bbfb043612617",
                "sha256:fc1a19d95649439dbd50baca676bceb29bbfcd600aed2c5bd71d9bad82a87cfe"
            ],
            "index": "pypi",
            "version": "==1.2.0"
>>>>>>> bbce7b6d
        },
        "six": {
            "hashes": [
                "sha256:3350809f0555b11f552448330d0b52d5f24c91a322ea4a15ef22629740f3761c",
                "sha256:d16a0141ec1a18405cd4ce8b4613101da75da0e9a7aec5bdd4fa804d0e0eba73"
            ],
            "version": "==1.12.0"
        },
        "tqdm": {
            "hashes": [
<<<<<<< HEAD
                "sha256:d385c95361699e5cf7622485d9b9eae2d4864b21cd5a2374a9c381ffed701021",
                "sha256:e22977e3ebe961f72362f6ddfb9197cc531c9737aaf5f607ef09740c849ecd05"
            ],
            "index": "pypi",
            "version": "==4.31.1"
=======
                "sha256:b856be5cb6cfaee3b2733655c7c5bbc7751291bb5d1a4f54f020af4727570b3e",
                "sha256:c9b9b5eeba13994a4c266aae7eef7aeeb0ba2973e431027e942b4faea139ef49"
            ],
            "index": "pypi",
            "version": "==4.29.1"
>>>>>>> bbce7b6d
        }
    },
    "develop": {
        "alabaster": {
            "hashes": [
                "sha256:446438bdcca0e05bd45ea2de1668c1d9b032e1a9154c2c259092d77031ddd359",
                "sha256:a661d72d58e6ea8a57f7a86e37d86716863ee5e92788398526d58b26a4e4dc02"
            ],
            "version": "==0.7.12"
        },
        "atomicwrites": {
            "hashes": [
                "sha256:03472c30eb2c5d1ba9227e4c2ca66ab8287fbfbbda3888aa93dc2e28fc6811b4",
                "sha256:75a9445bac02d8d058d5e1fe689654ba5a6556a1dfd8ce6ec55a0ed79866cfa6"
            ],
            "version": "==1.3.0"
        },
        "attrs": {
            "hashes": [
<<<<<<< HEAD
                "sha256:69c0dbf2ed392de1cb5ec704444b08a5ef81680a61cb899dc08127123af36a79",
                "sha256:f0b870f674851ecbfbbbd364d6b5cbdff9dcedbc7f3f5e18a6891057f21fe399"
=======
                "sha256:10cbf6e27dbce8c30807caf056c8eb50917e0eaafe86347671b57254006c3e69",
                "sha256:ca4be454458f9dec299268d472aaa5a11f67a4ff70093396e1ceae9c76cf4bbb"
>>>>>>> bbce7b6d
            ],
            "version": "==19.1.0"
        },
        "babel": {
            "hashes": [
                "sha256:6778d85147d5d85345c14a26aada5e478ab04e39b078b0745ee6870c2b5cf669",
                "sha256:8cba50f48c529ca3fa18cf81fa9403be176d374ac4d60738b839122dfaaa3d23"
            ],
            "version": "==2.6.0"
        },
        "certifi": {
            "hashes": [
<<<<<<< HEAD
                "sha256:59b7658e26ca9c7339e00f8f4636cdfe59d34fa37b9b04f6f9e9926b3cece1a5",
                "sha256:b26104d6835d1f5e49452a26eb2ff87fe7090b89dfcaee5ea2212697e1e1d7ae"
=======
                "sha256:47f9c83ef4c0c621eaef743f133f09fa8a74a9b75f037e8624f83bd1b6626cb7",
                "sha256:993f830721089fef441cdfeb4b2c8c9df86f0c63239f06bd025a76a7daddb033"
>>>>>>> bbce7b6d
            ],
            "version": "==2019.3.9"
        },
        "chardet": {
            "hashes": [
                "sha256:84ab92ed1c4d4f16916e05906b6b75a6c0fb5db821cc65e70cbd64a3e2a5eaae",
                "sha256:fc323ffcaeaed0e0a02bf4d117757b98aed530d9ed4531e3e15460124c106691"
            ],
            "version": "==3.0.4"
        },
        "docutils": {
            "hashes": [
                "sha256:02aec4bd92ab067f6ff27a38a38a41173bf01bed8f89157768c1573f53e474a6",
                "sha256:51e64ef2ebfb29cae1faa133b3710143496eca21c530f3f71424d77687764274",
                "sha256:7a4bd47eaf6596e1295ecb11361139febe29b084a87bf005bf899f9a42edc3c6"
            ],
            "version": "==0.14"
        },
        "graphviz": {
            "hashes": [
                "sha256:0e1744a45b0d707bc44f99c7b8e5f25dc22cf96b6aaf2432ac308ed9822a9cb6",
                "sha256:d311be4fddfe832a56986ac5e1d6e8715d7fcb0208560da79d1bb0f72abef41f"
            ],
            "index": "pypi",
            "version": "==0.10.1"
        },
        "idna": {
            "hashes": [
                "sha256:c357b3f628cf53ae2c4c05627ecc484553142ca23264e593d327bcde5e9c3407",
                "sha256:ea8b7f6188e6fa117537c3df7da9fc686d485087abf6ac197f9c46432f7e4a3c"
            ],
            "version": "==2.8"
        },
        "imagesize": {
            "hashes": [
                "sha256:3f349de3eb99145973fefb7dbe38554414e5c30abd0c8e4b970a7c9d09f3a1d8",
                "sha256:f3832918bc3c66617f92e35f5d70729187676313caa60c187eb0f28b8fe5e3b5"
            ],
            "version": "==1.1.0"
        },
        "jinja2": {
            "hashes": [
                "sha256:74c935a1b8bb9a3947c50a54766a969d4846290e1e788ea44c1392163723c3bd",
                "sha256:f84be1bb0040caca4cea721fcbbbbd61f9be9464ca236387158b0feea01914a4"
            ],
            "version": "==2.10"
        },
        "markupsafe": {
            "hashes": [
<<<<<<< HEAD
                "sha256:00bc623926325b26bb9605ae9eae8a215691f33cae5df11ca5424f06f2d1f473",
                "sha256:09027a7803a62ca78792ad89403b1b7a73a01c8cb65909cd876f7fcebd79b161",
                "sha256:09c4b7f37d6c648cb13f9230d847adf22f8171b1ccc4d5682398e77f40309235",
                "sha256:1027c282dad077d0bae18be6794e6b6b8c91d58ed8a8d89a89d59693b9131db5",
                "sha256:24982cc2533820871eba85ba648cd53d8623687ff11cbb805be4ff7b4c971aff",
                "sha256:29872e92839765e546828bb7754a68c418d927cd064fd4708fab9fe9c8bb116b",
                "sha256:43a55c2930bbc139570ac2452adf3d70cdbb3cfe5912c71cdce1c2c6bbd9c5d1",
                "sha256:46c99d2de99945ec5cb54f23c8cd5689f6d7177305ebff350a58ce5f8de1669e",
                "sha256:500d4957e52ddc3351cabf489e79c91c17f6e0899158447047588650b5e69183",
                "sha256:535f6fc4d397c1563d08b88e485c3496cf5784e927af890fb3c3aac7f933ec66",
                "sha256:62fe6c95e3ec8a7fad637b7f3d372c15ec1caa01ab47926cfdf7a75b40e0eac1",
                "sha256:6dd73240d2af64df90aa7c4e7481e23825ea70af4b4922f8ede5b9e35f78a3b1",
                "sha256:717ba8fe3ae9cc0006d7c451f0bb265ee07739daf76355d06366154ee68d221e",
                "sha256:79855e1c5b8da654cf486b830bd42c06e8780cea587384cf6545b7d9ac013a0b",
                "sha256:7c1699dfe0cf8ff607dbdcc1e9b9af1755371f92a68f706051cc8c37d447c905",
                "sha256:88e5fcfb52ee7b911e8bb6d6aa2fd21fbecc674eadd44118a9cc3863f938e735",
                "sha256:8defac2f2ccd6805ebf65f5eeb132adcf2ab57aa11fdf4c0dd5169a004710e7d",
                "sha256:98c7086708b163d425c67c7a91bad6e466bb99d797aa64f965e9d25c12111a5e",
                "sha256:9add70b36c5666a2ed02b43b335fe19002ee5235efd4b8a89bfcf9005bebac0d",
                "sha256:9bf40443012702a1d2070043cb6291650a0841ece432556f784f004937f0f32c",
                "sha256:ade5e387d2ad0d7ebf59146cc00c8044acbd863725f887353a10df825fc8ae21",
                "sha256:b00c1de48212e4cc9603895652c5c410df699856a2853135b3967591e4beebc2",
                "sha256:b1282f8c00509d99fef04d8ba936b156d419be841854fe901d8ae224c59f0be5",
                "sha256:b2051432115498d3562c084a49bba65d97cf251f5a331c64a12ee7e04dacc51b",
                "sha256:ba59edeaa2fc6114428f1637ffff42da1e311e29382d81b339c1817d37ec93c6",
                "sha256:c8716a48d94b06bb3b2524c2b77e055fb313aeb4ea620c8dd03a105574ba704f",
                "sha256:cd5df75523866410809ca100dc9681e301e3c27567cf498077e8551b6d20e42f",
                "sha256:e249096428b3ae81b08327a63a485ad0878de3fb939049038579ac0ef61e17e7"
            ],
            "version": "==1.1.1"
        },
        "more-itertools": {
            "hashes": [
                "sha256:2112d2ca570bb7c3e53ea1a35cd5df42bb0fd10c45f0fb97178679c3c03d64c7",
                "sha256:c3e4748ba1aad8dba30a4886b0b1a2004f9a863837b8654e7059eebf727afa5a"
=======
                "sha256:048ef924c1623740e70204aa7143ec592504045ae4429b59c30054cb31e3c432",
                "sha256:130f844e7f5bdd8e9f3f42e7102ef1d49b2e6fdf0d7526df3f87281a532d8c8b",
                "sha256:19f637c2ac5ae9da8bfd98cef74d64b7e1bb8a63038a3505cd182c3fac5eb4d9",
                "sha256:1b8a7a87ad1b92bd887568ce54b23565f3fd7018c4180136e1cf412b405a47af",
                "sha256:1c25694ca680b6919de53a4bb3bdd0602beafc63ff001fea2f2fc16ec3a11834",
                "sha256:1f19ef5d3908110e1e891deefb5586aae1b49a7440db952454b4e281b41620cd",
                "sha256:1fa6058938190ebe8290e5cae6c351e14e7bb44505c4a7624555ce57fbbeba0d",
                "sha256:31cbb1359e8c25f9f48e156e59e2eaad51cd5242c05ed18a8de6dbe85184e4b7",
                "sha256:3e835d8841ae7863f64e40e19477f7eb398674da6a47f09871673742531e6f4b",
                "sha256:4e97332c9ce444b0c2c38dd22ddc61c743eb208d916e4265a2a3b575bdccb1d3",
                "sha256:525396ee324ee2da82919f2ee9c9e73b012f23e7640131dd1b53a90206a0f09c",
                "sha256:52b07fbc32032c21ad4ab060fec137b76eb804c4b9a1c7c7dc562549306afad2",
                "sha256:52ccb45e77a1085ec5461cde794e1aa037df79f473cbc69b974e73940655c8d7",
                "sha256:5c3fbebd7de20ce93103cb3183b47671f2885307df4a17a0ad56a1dd51273d36",
                "sha256:5e5851969aea17660e55f6a3be00037a25b96a9b44d2083651812c99d53b14d1",
                "sha256:5edfa27b2d3eefa2210fb2f5d539fbed81722b49f083b2c6566455eb7422fd7e",
                "sha256:7d263e5770efddf465a9e31b78362d84d015cc894ca2c131901a4445eaa61ee1",
                "sha256:83381342bfc22b3c8c06f2dd93a505413888694302de25add756254beee8449c",
                "sha256:857eebb2c1dc60e4219ec8e98dfa19553dae33608237e107db9c6078b1167856",
                "sha256:98e439297f78fca3a6169fd330fbe88d78b3bb72f967ad9961bcac0d7fdd1550",
                "sha256:bf54103892a83c64db58125b3f2a43df6d2cb2d28889f14c78519394feb41492",
                "sha256:d9ac82be533394d341b41d78aca7ed0e0f4ba5a2231602e2f05aa87f25c51672",
                "sha256:e982fe07ede9fada6ff6705af70514a52beb1b2c3d25d4e873e82114cf3c5401",
                "sha256:edce2ea7f3dfc981c4ddc97add8a61381d9642dc3273737e756517cc03e84dd6",
                "sha256:efdc45ef1afc238db84cb4963aa689c0408912a0239b0721cb172b4016eb31d6",
                "sha256:f137c02498f8b935892d5c0172560d7ab54bc45039de8805075e19079c639a9c",
                "sha256:f82e347a72f955b7017a39708a3667f106e6ad4d10b25f237396a7115d8ed5fd",
                "sha256:fb7c206e01ad85ce57feeaaa0bf784b97fa3cad0d4a5737bc5295785f5c613a1"
            ],
            "version": "==1.1.0"
        },
        "more-itertools": {
            "hashes": [
                "sha256:38a936c0a6d98a38bcc2d03fdaaedaba9f412879461dd2ceff8d37564d6522e4",
                "sha256:c0a5785b1109a6bd7fac76d6837fd1feca158e54e521ccd2ae8bfe393cc9d4fc",
                "sha256:fe7a7cae1ccb57d33952113ff4fa1bc5f879963600ed74918f1236e212ee50b9"
>>>>>>> bbce7b6d
            ],
            "markers": "python_version > '2.7'",
            "version": "==7.0.0"
        },
        "packaging": {
            "hashes": [
<<<<<<< HEAD
                "sha256:0c98a5d0be38ed775798ece1b9727178c4469d9c3b4ada66e8e6b7849f8732af",
                "sha256:9e1cbf8c12b1f1ce0bb5344b8d7ecf66a6f8a6e91bcb0c84593ed6d3ab5c4ab3"
=======
                "sha256:0886227f54515e592aaa2e5a553332c73962917f2831f1b0f9b9f4380a4b9807",
                "sha256:f95a1e147590f204328170981833854229bb2912ac3d5f89e2a8ccd2834800c9"
>>>>>>> bbce7b6d
            ],
            "version": "==19.0"
        },
        "pluggy": {
            "hashes": [
<<<<<<< HEAD
                "sha256:19ecf9ce9db2fce065a7a0586e07cfb4ac8614fe96edf628a264b1c70116cf8f",
                "sha256:84d306a647cc805219916e62aab89caa97a33a1dd8c342e87a37f91073cd4746"
            ],
            "version": "==0.9.0"
        },
        "py": {
            "hashes": [
                "sha256:64f65755aee5b381cea27766a3a147c3f15b9b6b9ac88676de66ba2ae36793fa",
                "sha256:dc639b046a6e2cff5bbe40194ad65936d6ba360b52b3c3fe1d08a82dd50b5e53"
=======
                "sha256:8ddc32f03971bfdf900a81961a48ccf2fb677cf7715108f85295c67405798616",
                "sha256:980710797ff6a041e9a73a5787804f848996ecaa6f8a1b1e08224a5894f2074a"
            ],
            "version": "==0.8.1"
        },
        "py": {
            "hashes": [
                "sha256:bf92637198836372b520efcba9e020c330123be8ce527e535d185ed4b6f45694",
                "sha256:e76826342cefe3c3d5f7e8ee4316b80d1dd8a300781612ddbc765c17ba25a6c6"
>>>>>>> bbce7b6d
            ],
            "version": "==1.8.0"
        },
        "pydot": {
            "hashes": [
                "sha256:67be714300c78fda5fd52f79ec994039e3f76f074948c67b5ff539b433ad354f",
                "sha256:d49c9d4dd1913beec2a997f831543c8cbd53e535b1a739e921642fe416235f01"
            ],
            "index": "pypi",
            "version": "==1.4.1"
        },
        "pygments": {
            "hashes": [
                "sha256:5ffada19f6203563680669ee7f53b64dabbeb100eb51b61996085e99c03b284a",
                "sha256:e8218dd399a61674745138520d0d4cf2621d7e032439341bc3f647bff125818d"
            ],
            "version": "==2.3.1"
        },
        "pyparsing": {
            "hashes": [
                "sha256:66c9268862641abcac4a96ba74506e594c884e3f57690a696d21ad8210ed667a",
                "sha256:f6c5ef0d7480ad048c054c37632c67fca55299990fff127850181659eea33fc3"
            ],
            "version": "==2.3.1"
        },
        "pytest": {
            "hashes": [
<<<<<<< HEAD
                "sha256:592eaa2c33fae68c7d75aacf042efc9f77b27c08a6224a4f59beab8d9a420523",
                "sha256:ad3ad5c450284819ecde191a654c09b0ec72257a2c711b9633d677c71c9850c4"
            ],
            "index": "pypi",
            "version": "==4.3.1"
=======
                "sha256:41568ea7ecb4a68d7f63837cf65b92ce8d0105e43196ff2b26622995bb3dc4b2",
                "sha256:c3c573a29d7c9547fb90217ece8a8843aa0c1328a797e200290dc3d0b4b823be"
            ],
            "index": "pypi",
            "version": "==4.1.1"
>>>>>>> bbce7b6d
        },
        "pytz": {
            "hashes": [
                "sha256:32b0891edff07e28efe91284ed9c31e123d84bea3fd98e1f72be2508f43ef8d9",
                "sha256:d5f05e487007e29e03409f9398d074e158d920d36eb82eaf66fb1136b0c5374c"
            ],
            "version": "==2018.9"
        },
        "requests": {
            "hashes": [
                "sha256:502a824f31acdacb3a35b6690b5fbf0bc41d63a24a45c4004352b0242707598e",
                "sha256:7bf2a778576d825600030a110f3c0e3e8edc51dfaafe1c146e39a2027784957b"
            ],
            "version": "==2.21.0"
        },
        "six": {
            "hashes": [
                "sha256:3350809f0555b11f552448330d0b52d5f24c91a322ea4a15ef22629740f3761c",
                "sha256:d16a0141ec1a18405cd4ce8b4613101da75da0e9a7aec5bdd4fa804d0e0eba73"
            ],
            "version": "==1.12.0"
        },
        "snowballstemmer": {
            "hashes": [
                "sha256:919f26a68b2c17a7634da993d91339e288964f93c274f1343e3bbbe2096e1128",
                "sha256:9f3bcd3c401c3e862ec0ebe6d2c069ebc012ce142cce209c098ccb5b09136e89"
            ],
            "version": "==1.2.1"
        },
        "sphinx": {
            "hashes": [
                "sha256:5a54f9132766c8ffdd4021de4d0ef8afeb93235569d64b617612e60070332583",
                "sha256:91b29c8e98d18ed474bb92777e7af31931fae96e625b8f1bc595c67fb641c46d"
            ],
            "index": "pypi",
<<<<<<< HEAD
            "version": "==2.0.0"
        },
        "sphinx-rtd-theme": {
            "hashes": [
                "sha256:00cf895504a7895ee433807c62094cf1e95f065843bf3acd17037c3e9a2becd4",
                "sha256:728607e34d60456d736cc7991fd236afb828b21b82f956c5ea75f94c8414040a"
            ],
            "index": "pypi",
            "version": "==0.4.3"
=======
            "version": "==1.8.3"
        },
        "sphinx-rtd-theme": {
            "hashes": [
                "sha256:02f02a676d6baabb758a20c7a479d58648e0f64f13e07d1b388e9bb2afe86a09",
                "sha256:d0f6bc70f98961145c5b0e26a992829363a197321ba571b31b24ea91879e0c96"
            ],
            "index": "pypi",
            "version": "==0.4.2"
>>>>>>> bbce7b6d
        },
        "sphinxcontrib-applehelp": {
            "hashes": [
                "sha256:edaa0ab2b2bc74403149cb0209d6775c96de797dfd5b5e2a71981309efab3897",
                "sha256:fb8dee85af95e5c30c91f10e7eb3c8967308518e0f7488a2828ef7bc191d0d5d"
            ],
            "version": "==1.0.1"
        },
        "sphinxcontrib-devhelp": {
            "hashes": [
                "sha256:6c64b077937330a9128a4da74586e8c2130262f014689b4b89e2d08ee7294a34",
                "sha256:9512ecb00a2b0821a146736b39f7aeb90759834b07e81e8cc23a9c70bacb9981"
            ],
            "version": "==1.0.1"
        },
        "sphinxcontrib-htmlhelp": {
            "hashes": [
                "sha256:0d691ca8edf5995fbacfe69b191914256071a94cbad03c3688dca47385c9206c",
                "sha256:e31c8271f5a8f04b620a500c0442a7d5cfc1a732fa5c10ec363f90fe72af0cb8"
            ],
            "version": "==1.0.1"
        },
        "sphinxcontrib-jsmath": {
            "hashes": [
                "sha256:2ec2eaebfb78f3f2078e73666b1415417a116cc848b72e5172e596c871103178",
                "sha256:a9925e4a4587247ed2191a22df5f6970656cb8ca2bd6284309578f2153e0c4b8"
            ],
            "version": "==1.0.1"
        },
        "sphinxcontrib-qthelp": {
            "hashes": [
                "sha256:513049b93031beb1f57d4daea74068a4feb77aa5630f856fcff2e50de14e9a20",
                "sha256:79465ce11ae5694ff165becda529a600c754f4bc459778778c7017374d4d406f"
            ],
            "version": "==1.0.2"
        },
        "sphinxcontrib-serializinghtml": {
            "hashes": [
                "sha256:01d9b2617d7e8ddf7a00cae091f08f9fa4db587cc160b493141ee56710810932",
                "sha256:392187ac558863b8aff0d76dc78e0731fed58f3b06e2b00e22995dcdb630f213"
            ],
            "version": "==1.1.1"
        },
        "urllib3": {
            "hashes": [
                "sha256:61bf29cada3fc2fbefad4fdf059ea4bd1b4a86d2b6d15e1c7c0b582b9752fe39",
                "sha256:de9529817c93f27c8ccbfead6985011db27bd0ddfcdb2d86f3f663385c6a9c22"
            ],
            "version": "==1.24.1"
        }
    }
}<|MERGE_RESOLUTION|>--- conflicted
+++ resolved
@@ -1,11 +1,7 @@
 {
     "_meta": {
         "hash": {
-<<<<<<< HEAD
-            "sha256": "b84f4564744e2cb6ea4a9cd1aafcad79bb8bf22552c4299acffd198b862159f1"
-=======
-            "sha256": "f54e5bf0cdff33d95f0082470ff8f8fabc1c20920ae18eb19a7398377903e596"
->>>>>>> bbce7b6d
+            "sha256": "e7d556566fa216d0d013ddf56b370fbd5c2c5f101e3ec0defc2ed40a2f1d102c"
         },
         "pipfile-spec": 6,
         "requires": {},
@@ -20,7 +16,6 @@
     "default": {
         "astropy": {
             "hashes": [
-<<<<<<< HEAD
                 "sha256:0572baf6ff436daceb0a9b796a8f83904afc8acd0bb5490e67cde059d440e432",
                 "sha256:0c77f59f578794c9984875e2a4413ca771432dc1e64d7c4ec0a49ded33f68a60",
                 "sha256:10eac60bea96f5fe7bfa785ef7fcbbedc040d9304242a04f4884218f5dfb0293",
@@ -40,27 +35,6 @@
             ],
             "index": "pypi",
             "version": "==3.1.2"
-=======
-                "sha256:04de975f4f419fff67e08583c012a1ff3bd146c7e240d86f76e096803255c5bc",
-                "sha256:28d43d74785b1fc19bc3c05cd1e45026cbc784e2551f35a1103ad8e82da48705",
-                "sha256:3eabe39267f9b3b9ff8d3ccd5b9342fb408e2e8d363fd4e006113fb2f80a5c0a",
-                "sha256:564587b96867058b9ee84be6a5f78e9a48c39acfc0d9d7e531732654424df6e6",
-                "sha256:62ba6f14fbe6418d0019ffa17775f715af265cec4e40baae9c2fce287c480913",
-                "sha256:6527e63f9aee01ed14a3e3c0865f8ae1bffadb01c8c755b4452662211216f53b",
-                "sha256:6780d9d70402c4b3b19a3cbd3855af00cc307d342cb356c73df327d773eeacfd",
-                "sha256:6c1525569a4b4a77ad60a4ee9270ee69534150b6684bd953a963aa0033c45f98",
-                "sha256:734d2099902363c09dae0ae3e32d51492fa963938abfda03b9acfd2b9612364d",
-                "sha256:7b4253d1520d8bbb23e4a9d6c3b1253984fb7466ebffdc9670396d327ce704ba",
-                "sha256:7b6b898dd5fcc19761de9a76f91592a56fd9393c4e1eee6c1a4e2ea03d6dc817",
-                "sha256:8735afbcb914494dcc629e7dc75e2247c7e34fd284d557481546e49cbb985386",
-                "sha256:8b4dde2ec9d14d8b497c988344524bf1bcfacaac6250de5836dfbebf5ec4123c",
-                "sha256:cc13d11382a4e3d033ca2bfff18f4e8dfe252d8d45e6d3abaf79d610931e8af4",
-                "sha256:d49794159e65675d7cbca89112293bb0007463814788ca1dab156b1ce1f3516c",
-                "sha256:ec24dff9b80b268136445838653795e642fe62f47791dc76c0e1d58d61a51267"
-            ],
-            "index": "pypi",
-            "version": "==3.1.1"
->>>>>>> bbce7b6d
         },
         "corner": {
             "hashes": [
@@ -78,7 +52,6 @@
         },
         "cython": {
             "hashes": [
-<<<<<<< HEAD
                 "sha256:050b082accb95c0a3a6a9dd1ec6fb0bea5321f5b894c8fd0dc6c3abebb68822b",
                 "sha256:22e2b55baaa2c7d5aee0376fd1cca39a6036598b9423d8ecd44c514fde1952c3",
                 "sha256:2be438190b1acce073f3aa4220fdbefb7fc910204dc0a82ef725802195e58dfb",
@@ -110,51 +83,6 @@
             ],
             "index": "pypi",
             "version": "==0.29.6"
-=======
-                "sha256:004c181b75f926f48dc0570372ca2cfb06a1b3210cb647185977ce9fde98b66e",
-                "sha256:085d596c016130f5b1e2fe72446e3e63bfcf67535e7ff6772eaa05c5d2ad6fd5",
-                "sha256:1014758344717844a05882c92ebd76d8fab15b0a8e9b42b378a99a6c5299ab3b",
-                "sha256:12c007d3704ca9840734748fd6c052960be67562ff15609c3b85d1ca638289d2",
-                "sha256:1a20f575197e814453f2814829715fcb21436075e298d883a34c7ffe4d567a1d",
-                "sha256:1b6f201228368ec9b307261b46512f3605f84d4994bb6eb78cdab71455810424",
-                "sha256:2ac187ff998a95abb7fae452b5178f91e1a713698c9ced89836c94e6b1d3f41e",
-                "sha256:3585fbe18d8666d91ecb3b3366ca6e9ea49001cd0a7c38a226cececb7852aa0d",
-                "sha256:3669dfe4117ee8825a48cf527cb4ac15a39a0142fcb72ecedfd75fe6545b2cda",
-                "sha256:382c1e0f8f8be36e9057264677fd60b669a41c5810113694cbbb4060ee0cefc0",
-                "sha256:44bb606d8c60d8acaa7f72b3bbc2ebd9816785124c58d33c057ca326f1185dae",
-                "sha256:6f1a5344ff1f0f44023c41d4b0e52215b490658b42e017520cb89a56250ecbca",
-                "sha256:7a29f9d780ac497dcd76ce814a9d170575bedddeb89ecc25fe738abef4c87172",
-                "sha256:8022a5b83ef442584f2efd941fe8678de1c67e28bf81e6671b20627ec8a79387",
-                "sha256:998af90092cd1231990eb878e2c71ed92716d6a758aa03a2e6673e077a7dd072",
-                "sha256:9e60b83afe8914ab6607f7150fd282d1cb0531a45cf98d2a40159f976ae4cd7a",
-                "sha256:a6581d3dda15adea19ac70b89211aadbf21f45c7f3ee3bc8e1536e5437c9faf9",
-                "sha256:af515924b8aebb729f631590eb43300ce948fa67d3885fdae9238717c0a68821",
-                "sha256:b49ea3bb357bc34eaa7b461633ce7c2d79186fe681297115ff9e2b8f5ceba2fd",
-                "sha256:bc524cc603f0aa23af00111ddd1aa0aad12d629f5a9a5207f425a1af66393094",
-                "sha256:ca7daccffb14896767b20d69bfc8de9e41e9589b9377110292c3af8460ef9c2b",
-                "sha256:cdfb68eb11c6c4e90e34cf54ffd678a7813782fae980d648db6185e6b0c8a0ba",
-                "sha256:d21fb6e7a3831f1f8346275839d46ed1eb2abd350fc81bad2fdf208cc9e4f998",
-                "sha256:e17104c6871e7c0eee4de12717892a1083bd3b8b1da0ec103fa464b1c6c80964",
-                "sha256:e7f71b489959d478cff72d8dcab1531efd43299341e3f8b85ab980beec452ded",
-                "sha256:e8420326e4b40bcbb06f070efb218ca2ca21827891b7c69d4cc4802b3ce1afc9",
-                "sha256:eec1b890cf5c16cb656a7062769ac276c0fccf898ce215ff8ef75eac740063f7",
-                "sha256:f04e21ba7c117b20f57b0af2d4c8ed760495e5bb3f21b0352dbcfe5d2221678b"
-            ],
-            "index": "pypi",
-            "version": "==0.29.2"
->>>>>>> bbce7b6d
-        },
-        "emcee": {
-            "hashes": [
-                "sha256:1e9102c1df3c68a9bb119c0482b2bab7b172646b6f90d4d3c7447b1e992dfa64",
-                "sha256:5b13152e9bc912a6572ce73fab66ffabfd4a491e72e79d381cde1d41a7c5ef95"
-            ],
-            "index": "pypi",
-<<<<<<< HEAD
-            "version": "==2.2.1"
-=======
-            "version": "==3.0rc2"
->>>>>>> bbce7b6d
         },
         "extinction": {
             "hashes": [
@@ -232,7 +160,6 @@
         },
         "matplotlib": {
             "hashes": [
-<<<<<<< HEAD
                 "sha256:1ae6549976b6ceb6ee426272a28c0fc9715b3e3669694d560c8f661c5b39e2c5",
                 "sha256:4d4250bf508dd07cca3b43888097f873cadb66eec6ac63dbbfb798798ec07af2",
                 "sha256:53af2e01d7f1700ed2b64a9091bc865360c9c4032f625451c4589a826854c787",
@@ -277,52 +204,6 @@
             ],
             "index": "pypi",
             "version": "==1.16.2"
-=======
-                "sha256:16aa61846efddf91df623bbb4598e63be1068a6b6a2e6361cc802b41c7a286eb",
-                "sha256:1975b71a33ac986bb39b6d5cfbc15c7b1f218f1134efb4eb3881839d6ae69984",
-                "sha256:2b222744bd54781e6cc0b717fa35a54e5f176ba2ced337f27c5b435b334ef854",
-                "sha256:317643c0e88fad55414347216362b2e229c130edd5655fea5f8159a803098468",
-                "sha256:4269ce3d1b897d46fc3cc2273a0cc2a730345bb47e4456af662e6fca85c89dd7",
-                "sha256:65214fd668975077cdf8d408ccf2b2d6bdf73b4e6895a79f8e99ce4f0b43fcdb",
-                "sha256:74bc213ab8a92d86a0b304d9359d1e1d14168d4c6121b83862c9d8a88b89a738",
-                "sha256:88949be0db54755995dfb0210d0099a8712a3c696c860441971354c3debfc4af",
-                "sha256:8e1223d868be89423ec95ada5f37aa408ee64fe76ccb8e4d5f533699ba4c0e4a",
-                "sha256:9fa00f2d7a552a95fa6016e498fdeb6d74df537853dda79a9055c53dfc8b6e1a",
-                "sha256:c27fd46cab905097ba4bc28d5ba5289930f313fb1970c9d41092c9975b80e9b4",
-                "sha256:c94b792af431f6adb6859eb218137acd9a35f4f7442cea57e4a59c54751c36af",
-                "sha256:f4c12a01eb2dc16693887a874ba948b18c92f425c4d329639ece6d3bb8e631bb"
-            ],
-            "version": "==3.0.2"
-        },
-        "numpy": {
-            "hashes": [
-                "sha256:00a458d6821b1e87be873f2126d5646b901047a7480e8ae9773ecf214f0e19f3",
-                "sha256:0470c5dc32212a08ebc2405f32e8ceb9a5b1c8ac61a2daf9835ec0856a220495",
-                "sha256:24a9c287a4a1c427c2d45bf7c4fc6180c52a08fa0990d4c94e4c86a9b1e23ba5",
-                "sha256:25600e8901012180a1b7cd1ac3e27e7793586ecd432383191929ac2edf37ff5d",
-                "sha256:2d279bd99329e72c30937bdef82b6dc7779c7607c5a379bab1bf76be1f4c1422",
-                "sha256:32af2bcf4bb7631dac19736a6e092ec9715e770dcaa1f85fcd99dec5040b2a4d",
-                "sha256:3e90a9fce378114b6c2fc01fff7423300515c7b54b7cc71b02a22bc0bd7dfdd8",
-                "sha256:5774d49516c37fd3fc1f232e033d2b152f3323ca4c7bfefd7277e4c67f3c08b4",
-                "sha256:64ff21aac30d40c20ba994c94a08d439b8ced3b9c704af897e9e4ba09d10e62c",
-                "sha256:803b2af862dcad6c11231ea3cd1015d1293efd6c87088be33d713a9b23e9e419",
-                "sha256:95c830b09626508f7808ce7f1344fb98068e63143e6050e5dc3063142fc60007",
-                "sha256:96e49a0c82b4e3130093002f625545104037c2d25866fa2e0c90d6e54f5a1fbc",
-                "sha256:a1dd8221f0e69038748f47b8bb3248d0b9ecdf13fe837440951c3d5ff72639bb",
-                "sha256:a80ecac5664f420556a725a5646f2d1c60a7c0489d68a38b5056393e949e27ac",
-                "sha256:b19a47ff1bd2fca0cacdfa830c967746764c32dca6a0c0328d9c893f4bfe2f6b",
-                "sha256:be43df2c563e264b38e3318574d80fc8f365df3fb745270934d2dbe54e006f41",
-                "sha256:c40cb17188f6ae3c5b6efc6f0fd43a7ddd219b7807fe179e71027849a9b91afc",
-                "sha256:c6251e0f0ecac53ba2b99d9f0cc16fa9021914a78869c38213c436ba343641f0",
-                "sha256:cb189bd98b2e7ac02df389b6212846ab20661f4bafe16b5a70a6f1728c1cc7cb",
-                "sha256:ef4ae41add536cb825d8aa029c15ef510aead06ea5b68daea64f0b9ecbff17db",
-                "sha256:f00a2c21f60284e024bba351875f3501c6d5817d64997a0afe4f4355161a8889",
-                "sha256:f1232f98a6bbd6d1678249f94028bccc541bbc306aa5c4e1471a881b0e5a3409",
-                "sha256:fea682f6ddc09517df0e6d5caad9613c6d91a42232aeb082df67e4d205de19cc"
-            ],
-            "index": "pypi",
-            "version": "==1.16.0"
->>>>>>> bbce7b6d
         },
         "oyaml": {
             "hashes": [
@@ -330,11 +211,7 @@
                 "sha256:968d64dfa3ec1e0698f1b90f409f2993c2ef34f9def1ca5e785c4a2ef3bcfb07"
             ],
             "index": "pypi",
-<<<<<<< HEAD
             "version": "==0.9"
-=======
-            "version": "==0.7"
->>>>>>> bbce7b6d
         },
         "pyparsing": {
             "hashes": [
@@ -352,20 +229,14 @@
         },
         "pyyaml": {
             "hashes": [
-<<<<<<< HEAD
-                "sha256:1adecc22f88d38052fb787d959f003811ca858b799590a5eaa70e63dca50308c",
-                "sha256:436bc774ecf7c103814098159fbb84c2715d25980175292c648f2da143909f95",
-                "sha256:460a5a4248763f6f37ea225d19d5c205677d8d525f6a83357ca622ed541830c2",
-                "sha256:5a22a9c84653debfbf198d02fe592c176ea548cccce47553f35f466e15cf2fd4",
-                "sha256:7a5d3f26b89d688db27822343dfa25c599627bc92093e788956372285c6298ad",
-                "sha256:9372b04a02080752d9e6f990179a4ab840227c6e2ce15b95e1278456664cf2ba",
-                "sha256:a5dcbebee834eaddf3fa7366316b880ff4062e4bcc9787b78c7fbb4a26ff2dd1",
-                "sha256:aee5bab92a176e7cd034e57f46e9df9a9862a71f8f37cad167c6fc74c65f5b4e",
-                "sha256:c51f642898c0bacd335fc119da60baae0824f2cde95b0330b56c0553439f0673",
-                "sha256:c68ea4d3ba1705da1e0d85da6684ac657912679a649e8868bd850d2c299cce13",
-                "sha256:e23d0cc5299223dcc37885dae624f382297717e459ea24053709675a976a3e19"
-            ],
-            "version": "==5.1"
+                "sha256:254bf6fda2b7c651837acb2c718e213df29d531eebf00edb54743d10bcb694eb",
+                "sha256:3108529b78577327d15eec243f0ff348a0640b0c3478d67ad7f5648f93bac3e2",
+                "sha256:3c17fb92c8ba2f525e4b5f7941d850e7a48c3a59b32d331e2502a3cdc6648e76",
+                "sha256:8d6d96001aa7f0a6a4a95e8143225b5d06e41b1131044913fecb8f85a125714b",
+                "sha256:c8a88edd93ee29ede719080b2be6cb2333dfee1dccba213b422a9c8e97f2967b"
+            ],
+            "index": "pypi",
+            "version": "==4.2b4"
         },
         "scikit-learn": {
             "hashes": [
@@ -434,84 +305,6 @@
             ],
             "index": "pypi",
             "version": "==1.2.1"
-=======
-                "sha256:254bf6fda2b7c651837acb2c718e213df29d531eebf00edb54743d10bcb694eb",
-                "sha256:3108529b78577327d15eec243f0ff348a0640b0c3478d67ad7f5648f93bac3e2",
-                "sha256:3c17fb92c8ba2f525e4b5f7941d850e7a48c3a59b32d331e2502a3cdc6648e76",
-                "sha256:8d6d96001aa7f0a6a4a95e8143225b5d06e41b1131044913fecb8f85a125714b",
-                "sha256:c8a88edd93ee29ede719080b2be6cb2333dfee1dccba213b422a9c8e97f2967b"
-            ],
-            "index": "pypi",
-            "version": "==4.2b4"
-        },
-        "scikit-learn": {
-            "hashes": [
-                "sha256:05d061606657af85365b5f71484e3362d924429edde17a90068960843ad597f5",
-                "sha256:071317afbb5c67fa493635376ddd724b414290255cbf6947c1155846956e93f7",
-                "sha256:0d03aaf19a25e59edac3099cda6879ba05129f0fa1e152e23b728ccd36104f57",
-                "sha256:1665ea0d4b75ef24f5f2a9d1527b7296eeabcbe3a1329791c954541e2ebde5a2",
-                "sha256:24eccb0ff31f84e88e00936c09197735ef1dcabd370aacb10e55dbc8ee464a78",
-                "sha256:27b48cabacce677a205e6bcda1f32bdc968fbf40cd2aa0a4f52852f6997fce51",
-                "sha256:2c51826b9daa87d7d356bebd39f8665f7c32e90e3b21cbe853d6c7f0d6b0d23b",
-                "sha256:3116299d392bd1d054655fa2a740e7854de87f1d573fa85503e64494e52ac795",
-                "sha256:3771861abe1fd1b2bbeaec7ba8cfca58fdedd75d790f099960e5332af9d1ff7a",
-                "sha256:473ba7d9a5eaec47909ee83d74b4a3be47a44505c5189d2cab67c0418cd030f1",
-                "sha256:621e2c91f9afde06e9295d128cb15cb6fc77dc00719393e9ec9d47119895b0d4",
-                "sha256:645865462c383e5faad473b93145a8aee97d839c9ad1fd7a17ae54ec8256d42b",
-                "sha256:80e2276d4869d302e84b7c03b5bac4a67f6cd331162e62ae775a3e5855441a60",
-                "sha256:84d2cfe0dee3c22b26364266d69850e0eb406d99714045929875032f91d3c918",
-                "sha256:87ea9ace7fe811638dfc39b850b60887509b8bfc93c4006d5552fa066d04ddc7",
-                "sha256:a4d1e535c75881f668010e6e53dfeb89dd50db85b05c5c45af1991c8b832d757",
-                "sha256:a4f14c4327d2e44567bfb3a0bee8c55470f820bc9a67af3faf200abd8ed79bf2",
-                "sha256:a7b3c24e193e8c6eaeac075b5d0bb0a7fea478aa2e4b991f6a7b030fc4fd410d",
-                "sha256:ab2919aca84f1ac6ef60a482148eec0944364ab1832e63f28679b16f9ef279c8",
-                "sha256:b0f79d5ff74f3c68a4198ad5b4dfa891326b5ce272dd064d11d572b25aae5b43",
-                "sha256:bc5bc7c7ee2572a1edcb51698a6caf11fae554194aaab9a38105d9ec419f29e6",
-                "sha256:bc5c750d548795def79576533f8f0f065915f17f48d6e443afce2a111f713747",
-                "sha256:c68969c30b3b2c1fe07c1376110928eade61da4fc29c24c9f1a89435a7d08abe",
-                "sha256:d3b4f791d2645fe936579d61f1ff9b5dcf0c8f50db7f0245ca8f16407d7a5a46",
-                "sha256:dac0cd9fdd8ac6dd6108a10558e2e0ca1b411b8ea0a3165641f9ab0b4322df4e",
-                "sha256:eb7ddbdf33eb822fdc916819b0ab7009d954eb43c3a78e7dd2ec5455e074922a",
-                "sha256:ed537844348402ed53420187b3a6948c576986d0b2811a987a49613b6a26f29e",
-                "sha256:fcca54733e692fe03b8584f7d4b9344f4b6e3a74f5b326c6e5f5e9d2504bdce7"
-            ],
-            "index": "pypi",
-            "version": "==0.20.2"
-        },
-        "scipy": {
-            "hashes": [
-                "sha256:02cb79ea38114dc480e9b08d6b87095728e8fb39b9a49b449ee443d678001611",
-                "sha256:03c827cdbc584e935264040b958e5fa0570a16095bee23a013482ba3f0e963a2",
-                "sha256:04f2b23258139c109d0524f111597dd095a505d9cb2c71e381d688d653877fa3",
-                "sha256:3132a9fab3f3545c8b0ba15688d11857efdd4a58d388d3785dc474f56fea7138",
-                "sha256:4b1f0883cb9d8ee963cf0a31c87341e9e758abb2cf1e5bcc0d7b066ef6b17573",
-                "sha256:4cce25c6e7ff7399c67dfe1b5423c36c391cf9b4b2be390c1675ab410f1ef503",
-                "sha256:51a2424c8ed80e60bdb9a896806e7adaf24a58253b326fbad10f80a6d06f2214",
-                "sha256:5706b785ca289fdfd91aa05066619e51d140613b613e35932601f2315f5d8470",
-                "sha256:58f0435f052cb60f1472c77f52a8f6642f8877b70559e5e0b9a1744f33f5cbe5",
-                "sha256:63e1d5ca9e5e1984f1a275276991b036e25d39d37dd7edbb3f4f6165c2da7dbb",
-                "sha256:64b2c35824da3ef6bb1e722216e4ef28802af6413c7586136500e343d34ba179",
-                "sha256:6f791987899532305126309578727c0197bddbafab9596bafe3e7bfab6e1ce13",
-                "sha256:72bd766f753fd32f072d30d7bc2ad492d56dbcbf3e13764e27635d5c41079339",
-                "sha256:7413080b381766a22d52814edb65631f0e323a7cea945c70021a672f38acc73f",
-                "sha256:78a67ee4845440e81cfbfabde20537ca12051d0eeac951fe4c6d8751feac3103",
-                "sha256:7994c044bf659b0a24ad7673ec7db85c2fadb87e4980a379a9fd5b086fe3649a",
-                "sha256:7dc4002f0a0a688774ef04878afe769ecd1ac21fe9b4b1d7125e2cf16170afd3",
-                "sha256:854bd87cc23824d5db4983956bc30f3790e1c7448f1a9e6a8fb7bff7601aef87",
-                "sha256:8608316d0cc01f8b25111c8adfe6efbc959cbba037a62c784551568d7ffbf280",
-                "sha256:8f5fcc87b48fc3dd6d901669c89af4feeb856dffb6f671539a238b7e8af1799c",
-                "sha256:937147086e8b4338bf139ca8fa98da650e3a46bf2ca617f8e9dd68c3971ec420",
-                "sha256:bc294841f6c822714af362095b181a853f47ed5ce757354bd2e4776d579ff3a4",
-                "sha256:bc6a88b0009a1b60eab5c22ac3a006f6968d6328de10c6a64ebb0d64a05548d3",
-                "sha256:c5eae911cf26b3c7eda889ec98d3c226f312c587acfaaf02602473f98b4c16d6",
-                "sha256:cca33a01a5987c650b87a1a910aa311ffa44e67cca1ff502ef9efdae5d9a8624",
-                "sha256:d1ae77b79fd5e27a10ba7c4e7c3a62927b9d29a4dccf28f6905c25d983aaf183",
-                "sha256:fb36064047e6bf87b6320a9b6eb7f525ef6863c7a4aef1a84a4bbfb043612617",
-                "sha256:fc1a19d95649439dbd50baca676bceb29bbfcd600aed2c5bd71d9bad82a87cfe"
-            ],
-            "index": "pypi",
-            "version": "==1.2.0"
->>>>>>> bbce7b6d
         },
         "six": {
             "hashes": [
@@ -522,19 +315,11 @@
         },
         "tqdm": {
             "hashes": [
-<<<<<<< HEAD
                 "sha256:d385c95361699e5cf7622485d9b9eae2d4864b21cd5a2374a9c381ffed701021",
                 "sha256:e22977e3ebe961f72362f6ddfb9197cc531c9737aaf5f607ef09740c849ecd05"
             ],
             "index": "pypi",
             "version": "==4.31.1"
-=======
-                "sha256:b856be5cb6cfaee3b2733655c7c5bbc7751291bb5d1a4f54f020af4727570b3e",
-                "sha256:c9b9b5eeba13994a4c266aae7eef7aeeb0ba2973e431027e942b4faea139ef49"
-            ],
-            "index": "pypi",
-            "version": "==4.29.1"
->>>>>>> bbce7b6d
         }
     },
     "develop": {
@@ -554,13 +339,8 @@
         },
         "attrs": {
             "hashes": [
-<<<<<<< HEAD
                 "sha256:69c0dbf2ed392de1cb5ec704444b08a5ef81680a61cb899dc08127123af36a79",
                 "sha256:f0b870f674851ecbfbbbd364d6b5cbdff9dcedbc7f3f5e18a6891057f21fe399"
-=======
-                "sha256:10cbf6e27dbce8c30807caf056c8eb50917e0eaafe86347671b57254006c3e69",
-                "sha256:ca4be454458f9dec299268d472aaa5a11f67a4ff70093396e1ceae9c76cf4bbb"
->>>>>>> bbce7b6d
             ],
             "version": "==19.1.0"
         },
@@ -573,13 +353,8 @@
         },
         "certifi": {
             "hashes": [
-<<<<<<< HEAD
                 "sha256:59b7658e26ca9c7339e00f8f4636cdfe59d34fa37b9b04f6f9e9926b3cece1a5",
                 "sha256:b26104d6835d1f5e49452a26eb2ff87fe7090b89dfcaee5ea2212697e1e1d7ae"
-=======
-                "sha256:47f9c83ef4c0c621eaef743f133f09fa8a74a9b75f037e8624f83bd1b6626cb7",
-                "sha256:993f830721089fef441cdfeb4b2c8c9df86f0c63239f06bd025a76a7daddb033"
->>>>>>> bbce7b6d
             ],
             "version": "==2019.3.9"
         },
@@ -629,7 +404,6 @@
         },
         "markupsafe": {
             "hashes": [
-<<<<<<< HEAD
                 "sha256:00bc623926325b26bb9605ae9eae8a215691f33cae5df11ca5424f06f2d1f473",
                 "sha256:09027a7803a62ca78792ad89403b1b7a73a01c8cb65909cd876f7fcebd79b161",
                 "sha256:09c4b7f37d6c648cb13f9230d847adf22f8171b1ccc4d5682398e77f40309235",
@@ -665,63 +439,19 @@
             "hashes": [
                 "sha256:2112d2ca570bb7c3e53ea1a35cd5df42bb0fd10c45f0fb97178679c3c03d64c7",
                 "sha256:c3e4748ba1aad8dba30a4886b0b1a2004f9a863837b8654e7059eebf727afa5a"
-=======
-                "sha256:048ef924c1623740e70204aa7143ec592504045ae4429b59c30054cb31e3c432",
-                "sha256:130f844e7f5bdd8e9f3f42e7102ef1d49b2e6fdf0d7526df3f87281a532d8c8b",
-                "sha256:19f637c2ac5ae9da8bfd98cef74d64b7e1bb8a63038a3505cd182c3fac5eb4d9",
-                "sha256:1b8a7a87ad1b92bd887568ce54b23565f3fd7018c4180136e1cf412b405a47af",
-                "sha256:1c25694ca680b6919de53a4bb3bdd0602beafc63ff001fea2f2fc16ec3a11834",
-                "sha256:1f19ef5d3908110e1e891deefb5586aae1b49a7440db952454b4e281b41620cd",
-                "sha256:1fa6058938190ebe8290e5cae6c351e14e7bb44505c4a7624555ce57fbbeba0d",
-                "sha256:31cbb1359e8c25f9f48e156e59e2eaad51cd5242c05ed18a8de6dbe85184e4b7",
-                "sha256:3e835d8841ae7863f64e40e19477f7eb398674da6a47f09871673742531e6f4b",
-                "sha256:4e97332c9ce444b0c2c38dd22ddc61c743eb208d916e4265a2a3b575bdccb1d3",
-                "sha256:525396ee324ee2da82919f2ee9c9e73b012f23e7640131dd1b53a90206a0f09c",
-                "sha256:52b07fbc32032c21ad4ab060fec137b76eb804c4b9a1c7c7dc562549306afad2",
-                "sha256:52ccb45e77a1085ec5461cde794e1aa037df79f473cbc69b974e73940655c8d7",
-                "sha256:5c3fbebd7de20ce93103cb3183b47671f2885307df4a17a0ad56a1dd51273d36",
-                "sha256:5e5851969aea17660e55f6a3be00037a25b96a9b44d2083651812c99d53b14d1",
-                "sha256:5edfa27b2d3eefa2210fb2f5d539fbed81722b49f083b2c6566455eb7422fd7e",
-                "sha256:7d263e5770efddf465a9e31b78362d84d015cc894ca2c131901a4445eaa61ee1",
-                "sha256:83381342bfc22b3c8c06f2dd93a505413888694302de25add756254beee8449c",
-                "sha256:857eebb2c1dc60e4219ec8e98dfa19553dae33608237e107db9c6078b1167856",
-                "sha256:98e439297f78fca3a6169fd330fbe88d78b3bb72f967ad9961bcac0d7fdd1550",
-                "sha256:bf54103892a83c64db58125b3f2a43df6d2cb2d28889f14c78519394feb41492",
-                "sha256:d9ac82be533394d341b41d78aca7ed0e0f4ba5a2231602e2f05aa87f25c51672",
-                "sha256:e982fe07ede9fada6ff6705af70514a52beb1b2c3d25d4e873e82114cf3c5401",
-                "sha256:edce2ea7f3dfc981c4ddc97add8a61381d9642dc3273737e756517cc03e84dd6",
-                "sha256:efdc45ef1afc238db84cb4963aa689c0408912a0239b0721cb172b4016eb31d6",
-                "sha256:f137c02498f8b935892d5c0172560d7ab54bc45039de8805075e19079c639a9c",
-                "sha256:f82e347a72f955b7017a39708a3667f106e6ad4d10b25f237396a7115d8ed5fd",
-                "sha256:fb7c206e01ad85ce57feeaaa0bf784b97fa3cad0d4a5737bc5295785f5c613a1"
-            ],
-            "version": "==1.1.0"
-        },
-        "more-itertools": {
-            "hashes": [
-                "sha256:38a936c0a6d98a38bcc2d03fdaaedaba9f412879461dd2ceff8d37564d6522e4",
-                "sha256:c0a5785b1109a6bd7fac76d6837fd1feca158e54e521ccd2ae8bfe393cc9d4fc",
-                "sha256:fe7a7cae1ccb57d33952113ff4fa1bc5f879963600ed74918f1236e212ee50b9"
->>>>>>> bbce7b6d
             ],
             "markers": "python_version > '2.7'",
             "version": "==7.0.0"
         },
         "packaging": {
             "hashes": [
-<<<<<<< HEAD
                 "sha256:0c98a5d0be38ed775798ece1b9727178c4469d9c3b4ada66e8e6b7849f8732af",
                 "sha256:9e1cbf8c12b1f1ce0bb5344b8d7ecf66a6f8a6e91bcb0c84593ed6d3ab5c4ab3"
-=======
-                "sha256:0886227f54515e592aaa2e5a553332c73962917f2831f1b0f9b9f4380a4b9807",
-                "sha256:f95a1e147590f204328170981833854229bb2912ac3d5f89e2a8ccd2834800c9"
->>>>>>> bbce7b6d
             ],
             "version": "==19.0"
         },
         "pluggy": {
             "hashes": [
-<<<<<<< HEAD
                 "sha256:19ecf9ce9db2fce065a7a0586e07cfb4ac8614fe96edf628a264b1c70116cf8f",
                 "sha256:84d306a647cc805219916e62aab89caa97a33a1dd8c342e87a37f91073cd4746"
             ],
@@ -731,17 +461,6 @@
             "hashes": [
                 "sha256:64f65755aee5b381cea27766a3a147c3f15b9b6b9ac88676de66ba2ae36793fa",
                 "sha256:dc639b046a6e2cff5bbe40194ad65936d6ba360b52b3c3fe1d08a82dd50b5e53"
-=======
-                "sha256:8ddc32f03971bfdf900a81961a48ccf2fb677cf7715108f85295c67405798616",
-                "sha256:980710797ff6a041e9a73a5787804f848996ecaa6f8a1b1e08224a5894f2074a"
-            ],
-            "version": "==0.8.1"
-        },
-        "py": {
-            "hashes": [
-                "sha256:bf92637198836372b520efcba9e020c330123be8ce527e535d185ed4b6f45694",
-                "sha256:e76826342cefe3c3d5f7e8ee4316b80d1dd8a300781612ddbc765c17ba25a6c6"
->>>>>>> bbce7b6d
             ],
             "version": "==1.8.0"
         },
@@ -769,19 +488,11 @@
         },
         "pytest": {
             "hashes": [
-<<<<<<< HEAD
                 "sha256:592eaa2c33fae68c7d75aacf042efc9f77b27c08a6224a4f59beab8d9a420523",
                 "sha256:ad3ad5c450284819ecde191a654c09b0ec72257a2c711b9633d677c71c9850c4"
             ],
             "index": "pypi",
             "version": "==4.3.1"
-=======
-                "sha256:41568ea7ecb4a68d7f63837cf65b92ce8d0105e43196ff2b26622995bb3dc4b2",
-                "sha256:c3c573a29d7c9547fb90217ece8a8843aa0c1328a797e200290dc3d0b4b823be"
-            ],
-            "index": "pypi",
-            "version": "==4.1.1"
->>>>>>> bbce7b6d
         },
         "pytz": {
             "hashes": [
@@ -817,7 +528,6 @@
                 "sha256:91b29c8e98d18ed474bb92777e7af31931fae96e625b8f1bc595c67fb641c46d"
             ],
             "index": "pypi",
-<<<<<<< HEAD
             "version": "==2.0.0"
         },
         "sphinx-rtd-theme": {
@@ -827,17 +537,6 @@
             ],
             "index": "pypi",
             "version": "==0.4.3"
-=======
-            "version": "==1.8.3"
-        },
-        "sphinx-rtd-theme": {
-            "hashes": [
-                "sha256:02f02a676d6baabb758a20c7a479d58648e0f64f13e07d1b388e9bb2afe86a09",
-                "sha256:d0f6bc70f98961145c5b0e26a992829363a197321ba571b31b24ea91879e0c96"
-            ],
-            "index": "pypi",
-            "version": "==0.4.2"
->>>>>>> bbce7b6d
         },
         "sphinxcontrib-applehelp": {
             "hashes": [
